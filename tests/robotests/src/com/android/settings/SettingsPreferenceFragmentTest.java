--- conflicted
+++ resolved
@@ -16,9 +16,9 @@
 
 package com.android.settings;
 
-
 import android.app.Activity;
 import android.content.Context;
+import android.os.Bundle;
 import android.support.v7.preference.Preference;
 import android.support.v7.preference.PreferenceCategory;
 import android.support.v7.preference.PreferenceManager;
@@ -39,18 +39,18 @@
 import static org.mockito.Mockito.doReturn;
 import static org.mockito.Mockito.mock;
 import static org.mockito.Mockito.spy;
+import static org.mockito.Mockito.verify;
 import static org.mockito.Mockito.when;
 
 import com.android.settings.testutils.SettingsRobolectricTestRunner;
+import com.android.settings.testutils.shadow.SettingsShadowResources;
 
 @RunWith(SettingsRobolectricTestRunner.class)
-@Config(manifest = TestConfig.MANIFEST_PATH, sdk = TestConfig.SDK_VERSION)
+@Config(manifest = TestConfig.MANIFEST_PATH, sdk = TestConfig.SDK_VERSION_O)
 public class SettingsPreferenceFragmentTest {
 
     private static final int ITEM_COUNT = 5;
 
-    @Mock
-    private PreferenceManager mPreferenceManager;
     @Mock
     private Activity mActivity;
     @Mock
@@ -142,8 +142,6 @@
         assertThat(mEmptyView.getVisibility()).isEqualTo(View.GONE);
     }
 
-<<<<<<< HEAD
-=======
     @Test
     @Config(shadows = SettingsShadowResources.SettingsShadowTheme.class)
     public void onCreate_hasExtraFragmentKey_shouldExpandPreferences() {
@@ -174,7 +172,6 @@
         // no crash
     }
 
->>>>>>> a40f6a2a
     public static class TestFragment extends SettingsPreferenceFragment {
 
         @Override
@@ -183,5 +180,4 @@
         }
     }
 
-
 }