<?xml version="1.0" encoding="utf-8"?>
<!-- Copyright (C) 2007 The Android Open Source Project

     Licensed under the Apache License, Version 2.0 (the "License");
     you may not use this file except in compliance with the License.
     You may obtain a copy of the License at

          http://www.apache.org/licenses/LICENSE-2.0

     Unless required by applicable law or agreed to in writing, software
     distributed under the License is distributed on an "AS IS" BASIS,
     WITHOUT WARRANTIES OR CONDITIONS OF ANY KIND, either express or implied.
     See the License for the specific language governing permissions and
     limitations under the License.
-->

<resources xmlns:xliff="urn:oasis:names:tc:xliff:document:1.2">
    <!-- Strings for Dialog yes button -->
    <string name="yes">"Yes"</string>

    <!-- Strings for Dialog no button -->
    <string name="no">"No"</string>

    <!-- Device Info --> <skip />
    <!-- Device Info screen. Used for a status item's value when the proper value is not known -->
    <string name="device_info_default">Unknown</string>

    <!-- Phone info -->
    <!-- Phone Info screen. Button label to turn on the radio . Only shown in diagnostic screen, so precise translation is not needed. -->
    <string name="turn_on_radio">Turn on radio</string>
    <!-- Phone Info screen. Button label to turn off the radio . Only shown in diagnostic screen, so precise translation is not needed. -->
    <string name="turn_off_radio">Turn off radio</string>

    <!-- Phone Info screen. Menu item label.  Used for diagnostic info screens, precise translation isn't needed -->
    <string name="radioInfo_menu_viewADN">View SIM address book</string>
    <!-- Phone Info screen. Menu item label.  Used for diagnostic info screens, precise translation isn't needed -->
    <string name="radioInfo_menu_viewFDN">View Fixed Dialing Numbers</string>
    <!-- Phone Info screen. Menu item label.  Used for diagnostic info screens, precise translation isn't needed -->
    <string name="radioInfo_menu_viewSDN">View Service Dialing Numbers</string>
    <!-- Phone Info screen. Menu item label.  Used for diagnostic info screens, precise translation isn't needed -->
    <string name="radioInfo_menu_getPDP">Get PDP list</string>

    <!-- Phone Info screen. Status label.  Used for diagnostic info screens, precise translation isn't needed -->
    <string name="radioInfo_service_in">In service</string>
    <!-- Phone Info screen. Status label.  Used for diagnostic info screens, precise translation isn't needed -->
    <string name="radioInfo_service_out">Out of service</string>
    <!-- Phone Info screen. Status label.  Used for diagnostic info screens, precise translation isn't needed -->
    <string name="radioInfo_service_emergency">Emergency calls only</string>
    <!-- Phone Info screen. Status label.  Used for diagnostic info screens, precise translation isn't needed -->
    <string name="radioInfo_service_off">Radio off</string>

    <!-- Phone Info screen. Status label.  Used for diagnostic info screens, precise translation isn't needed -->
    <string name="radioInfo_roaming_in">Roaming</string>
    <!-- Phone Info screen. Status label.  Used for diagnostic info screens, precise translation isn't needed -->
    <string name="radioInfo_roaming_not">Not roaming</string>

    <!-- Phone Info screen. Status label.  Used for diagnostic info screens, precise translation isn't needed -->
    <string name="radioInfo_phone_idle">Idle</string>
    <!-- Phone Info screen. Status label.  Used for diagnostic info screens, precise translation isn't needed -->
    <string name="radioInfo_phone_ringing">Ringing</string>
    <!-- Phone Info screen. Status label.  Used for diagnostic info screens, precise translation isn't needed -->
    <string name="radioInfo_phone_offhook">Call in progress</string>

    <!-- Phone Info screen. Status label.  Used for diagnostic info screens, precise translation isn't needed -->
    <string name="radioInfo_data_disconnected">Disconnected</string>
    <!-- Phone Info screen. Status label.  Used for diagnostic info screens, precise translation isn't needed -->
    <string name="radioInfo_data_connecting">Connecting</string>
    <!-- Phone Info screen. Status label.  Used for diagnostic info screens, precise translation isn't needed -->
    <string name="radioInfo_data_connected">Connected</string>
    <!-- Phone Info screen. Status label.  Used for diagnostic info screens, precise translation isn't needed -->
    <string name="radioInfo_data_suspended">Suspended</string>

    <!-- Used for diagnostic info screens, precise translation isn't needed -->
    <string name="radioInfo_unknown">unknown</string>
    <!-- Phone Info screen. Units shown after a value.  Used for diagnostic info screens, precise translation isn't needed -->
    <string name="radioInfo_display_packets">pkts</string>
    <!-- Phone Info screen. Units shown after a value.  Used for diagnostic info screens, precise translation isn't needed -->
    <string name="radioInfo_display_bytes">bytes</string>
    <!-- Phone Info screen. Units shown after a value.  Used for diagnostic info screens, precise translation isn't needed -->
    <string name="radioInfo_display_dbm">dBm</string>
    <!-- Phone Info screen. Units shown after a value.  Used for diagnostic info screens, precise translation isn't needed -->
    <string name="radioInfo_display_asu">asu</string>
    <!-- Used for diagnostic info screens, precise translation isn't needed -->
    <string name="radioInfo_lac">LAC</string>
    <!-- Used for diagnostic info screens, precise translation isn't needed -->
    <string name="radioInfo_cid">CID</string>

    <!-- Used for diagnostic info screens, precise translation isn't needed. Unmounts the SD card from the phone, meaning it will become available for an attached computer  [CHAR LIMIT=25] -->
    <string name="sdcard_unmount" product="nosdcard">Unmount USB storage</string>
    <!-- Used for diagnostic info screens, precise translation isn't needed. Unmounts the SD card from the phone, meaning it will become available for an attached computer  -->
    <string name="sdcard_unmount" product="default">Unmount SD card</string>

    <!-- Used for diagnostic info screens, precise translation isn't needed. Formats the SD card in the phone, meaning it will be erased and reformatted [CHAR LIMIT=25] -->
    <string name="sdcard_format" product="nosdcard">Format USB storage</string>
    <!-- Used for diagnostic info screens, precise translation isn't needed. Formats the SD card in the phone, meaning it will be erased and reformatted -->
    <string name="sdcard_format" product="default">Format SD card</string>

    <!-- choice for the font size spinner -->
    <string name="small_font">Small</string>
    <!-- choice for the font size spinner -->
    <string name="medium_font">Medium</string>
    <!-- choice for the font size spinner -->
    <string name="large_font">Large</string>

    <!-- Do not translate. label for font size preview.  Does not need to be translated. -->
    <string name="font_size_preview_text">Servez à ce monsieur une bière et des kiwis.</string>
    <!-- Button. Chosen when they want to save the chosen text size. -->
    <string name="font_size_save">OK</string>

    <!-- Title for a notification shown. [CHAR LIMIT=25] -->
    <string name="sdcard_setting" product="nosdcard">USB storage</string>
    <!-- Title for a notification shown. -->
    <string name="sdcard_setting" product="default">SD card</string>


    <!-- Battery Info screen. Label for a status item.  Used for diagnostic info screens, precise translation isn't needed -->
    <string name="battery_info_status_label">Battery status:</string>
    <!-- Battery Info screen. Label for a status item.  Used for diagnostic info screens, precise translation isn't needed -->
    <string name="battery_info_power_label">Power plug:</string>
    <!-- Battery Info screen. Label for a status item.  Used for diagnostic info screens, precise translation isn't needed -->
    <string name="battery_info_scale_label">Battery scale:</string>
    <!-- Battery Info screen. Label for a status item.  Used for diagnostic info screens, precise translation isn't needed -->
    <string name="battery_info_level_label">Battery level:</string>
    <!-- Battery Info screen. Label for a status item.  Used for diagnostic info screens, precise translation isn't needed -->
    <string name="battery_info_health_label">Battery health:</string>
    <!-- Battery Info screen. Label for a status item.  Used for diagnostic info screens, precise translation isn't needed -->
    <string name="battery_info_technology_label">Battery technology:</string>
    <!-- Battery Info screen. Label for a status item.  Used for diagnostic info screens, precise translation isn't needed -->
    <string name="battery_info_voltage_label">Battery voltage:</string>
    <!-- Battery Info screen. Units shown after a value.  Used for diagnostic info screens, precise translation isn't needed -->
    <string name="battery_info_voltage_units">mV</string>
    <!-- Battery Info screen. Label for a status item.  Used for diagnostic info screens, precise translation isn't needed -->
    <string name="battery_info_temperature_label">Battery temperature:</string>
    <!-- Battery Info screen. Units shown after a value.  Used for diagnostic info screens, precise translation isn't needed -->
    <string name="battery_info_temperature_units">\u00B0 C</string>
    <!-- Battery Info screen. Label for a status item.  Used for diagnostic info screens, precise translation isn't needed -->
    <string name="battery_info_uptime">Time since boot:</string>
    <!-- Battery Info screen. Label for a status item.  Used for diagnostic info screens, precise translation isn't needed -->
    <string name="battery_info_awake_battery">Awake time on battery:</string>
    <!-- Battery Info screen. Label for a status item.  Used for diagnostic info screens, precise translation isn't needed -->
    <string name="battery_info_awake_plugged">Awake time when charging:</string>
    <!-- Battery Info screen. Label for a status item.  Used for diagnostic info screens, precise translation isn't needed -->
    <string name="battery_info_screen_on">Screen ON time:</string>


    <!-- Battery Info screen. Value for a status item.  Used for diagnostic info screens, precise translation isn't needed -->
    <string name="battery_info_status_unknown">Unknown</string>
    <!-- Battery Info screen. Value for a status item.  Used for diagnostic info screens, precise translation isn't needed -->
    <string name="battery_info_status_charging">Charging</string>
    <!-- Battery Info screen. Units shown after a value.  Used for diagnostic info screens, precise translation isn't needed -->
    <string name="battery_info_status_charging_ac">(AC)</string>
    <!-- Battery Info screen. Units shown after a value.  Used for diagnostic info screens, precise translation isn't needed -->
    <string name="battery_info_status_charging_usb">(USB)</string>
    <!-- Battery Info screen. Value for a status item.  Used for diagnostic info screens, precise translation isn't needed -->
    <string name="battery_info_status_discharging">Discharging</string>
    <!-- Battery Info screen. Value for a status item.  Used for diagnostic info screens, precise translation isn't needed -->
    <string name="battery_info_status_not_charging">Not charging</string>
    <!-- Battery Info screen. Value for a status item.  Used for diagnostic info screens, precise translation isn't needed -->
    <string name="battery_info_status_full">Full</string>

    <!-- Battery Info screen. Units shown after a value.  Used for diagnostic info screens, precise translation isn't needed -->
    <string name="battery_info_power_unplugged">Unplugged</string>
    <string name="battery_info_power_ac">AC</string>
    <string name="battery_info_power_usb">USB</string>
    <string name="battery_info_power_ac_usb">AC+USB</string>
    <string name="battery_info_power_unknown">Unknown</string>

    <!-- Battery Info screen. Value for a status item.  Used for diagnostic info screens, precise translation isn't needed -->
    <string name="battery_info_health_unknown">Unknown</string>
    <!-- Battery Info screen. Value for a status item.  Used for diagnostic info screens, precise translation isn't needed -->
    <string name="battery_info_health_good">Good</string>
    <!-- Battery Info screen. Value for a status item.  Used for diagnostic info screens, precise translation isn't needed -->
    <string name="battery_info_health_overheat">Overheat</string>
    <!-- Battery Info screen. Value for a status item.  Used for diagnostic info screens, precise translation isn't needed -->
    <string name="battery_info_health_dead">Dead</string>
    <!-- Battery Info screen. Value for a status item.  Used for diagnostic info screens, precise translation isn't needed -->
    <string name="battery_info_health_over_voltage">Over voltage</string>
    <!-- Battery Info screen. Value for a status item.  Used for diagnostic info screens, precise translation isn't needed -->
    <string name="battery_info_health_unspecified_failure">Unknown error</string>
    <!-- Battery Info screen. Value for a status item.  Used for diagnostic info screens, precise translation isn't needed -->
    <string name="battery_info_health_cold">Cold</string>

    <!-- Used as setting title (for checkbox) on second screen after selecting Bluetooth settings -->
    <string name="bluetooth">Bluetooth</string>
    <!-- Bluetooth settings screen, check box label when the Bluetooth device can be seen by others -->
    <string name="bluetooth_visibility">Discoverable</string>
    <!-- Bluetooth settings screen, summary after selecting Discoverable check box -->
    <string name="bluetooth_is_discoverable">Discoverable for <xliff:g id="discoverable_time_period">%1$s</xliff:g> seconds\u2026</string>
    <!-- Bluetooth settings screen, Discoverable checkbox summary text -->
    <string name="bluetooth_not_discoverable">Make device discoverable</string>
    <!-- Bluetooth settings screen, heading above the list of nearby bluetooth devices -->
    <!-- Bluetooth settings screen, check box label whether or not to allow
        bluetooth voice dialing when lock screen is up-->
    <string name="bluetooth_lock_voice_dialing">Lock voice dialing</string>
    <!-- Bluetooth settings screen, lock voice dialing checkbox summary text -->
    <string name="bluetooth_lock_voice_dialing_summary">
      Prevent use of the bluetooth dialer when the screen is locked
    </string>

    <string name="bluetooth_devices">Bluetooth devices</string>
    <!-- Bluetooth settings screen, title for the current bluetooth name setting -->
    <string name="bluetooth_device_name">Device name</string>
    <!-- Bluetooth settings screen, summary text when there isn't a name set (for the name setting) -->
    <string name="bluetooth_name_not_set">No name set, using account name</string>
    <!-- Bluetooth settings screen, menu item to scan for nearby bluetooth devices -->
    <string name="bluetooth_scan_for_devices">Scan for devices</string>
    <!-- Bluetooth settings.  Message for disconnecting from a bluetooth device -->
    <string name="bluetooth_disconnect_blank"><xliff:g id="device_name">%1$s</xliff:g> will be disconnected.</string>
    <!-- Bluetooth settings.  Message when cnonected to a device -->
    <string name="bluetooth_connected">Connected</string>
    <!-- Bluetooth settings.  Message when a device is disconnected -->
    <string name="bluetooth_disconnected">Disconnected</string>
    <!-- Bluetooth settings.  Message when disconnecting from a device -->
    <string name="bluetooth_disconnecting">Disconnecting\u2026</string>
    <!-- Bluetooth settings.  Message when connecting to a device -->
    <string name="bluetooth_connecting">Connecting\u2026</string>
    <!-- Bluetooth settings.  Message when the device state is unknown -->
    <string name="bluetooth_unknown"></string>
    <!--Bluetooth settings screen, summary text under individual Bluetooth devices when not paired yet -->
    <string name="bluetooth_not_connected">Pair with this device</string>
    <!--Bluetooth settings screen, summary text under individual Bluetooth devices when pairing -->
    <string name="bluetooth_pairing">Pairing\u2026</string>
    <!--Bluetooth settings screen, summary text under individual Bluetooth devices when paired with one -->
    <string name="bluetooth_paired">Paired but not connected</string>
    <!--Bluetooth settings screen, summary text under individual Bluetooth devices that are hands free or a headset -->
    <string name="bluetooth_device">handsfree/headset</string>
    <!--Bluetooth settings screen, text that appears in heading bar when scanning for devices -->
    <string name="progress_scanning">Scanning</string>
    <!-- Notification ticker text (shown in the status bar) when a Bluetooth device wants to pair with us -->
    <string name="bluetooth_notif_ticker">Bluetooth pairing request</string>
    <!-- Notification title when a Bluetooth device wants to pair with us -->
    <string name="bluetooth_notif_title">Pairing request</string>
    <!-- Notification message when a Bluetooth device wants to pair with us -->
    <string name="bluetooth_notif_message">Select to pair with\u0020</string>

    <!-- Strings for BluetoothDevicePicker -->
    <string name="device_picker">Bluetooth device picker</string>

    <!-- Strings for dialog title when asking to the user whether to allow an app to enable discovery mode -->
    <string name="bluetooth_permission_request">"Bluetooth permission request"</string>

    <!-- Strings for asking to the user whether to allow an app to enable bluetooth -->
    <string name="bluetooth_ask_enablement">"An application on your phone is requesting permission to turn on Bluetooth. Do you want to do this?"</string>

    <!-- Strings for asking to the user whether to allow an app to enable discovery mode -->
    <string name="bluetooth_ask_discovery">"An application on your phone is requesting permission to make your phone discoverable by other Bluetooth devices for <xliff:g id="timeout">%1$d</xliff:g> seconds. Do you want to do this?"</string>

    <!-- Strings for asking to the user whether to allow an app to enable bluetooth and discovery mode -->
    <string name="bluetooth_ask_enablement_and_discovery">"An application on your phone is requesting permission to turn on Bluetooth and to make your phone discoverable by other devices for <xliff:g id="timeout">%1$d</xliff:g> seconds. Do you want to do this?"</string>

    <!-- Strings for msg to display to user while bluetooth is turning on -->
    <string name="bluetooth_turning_on">"Turning on Bluetooth\u2026"</string>

    <!-- Do not translate. Used for diagnostic screens, precise translation is not necessary -->
    <string name="bluetooth_scan_text">Empty button\u2026</string>
    <!-- Do not translate. Used for diagnostic screens, precise translation is not necessary -->
    <string name="bluetooth_settings_text">Empty button\u2026</string>
    <!-- Do not translate. Used for diagnostic screens, precise translation is not necessary -->
    <string name="bluetooth_enable_text">Empty button\u2026</string>

    <!-- Do not translate. Used for diagnostic screens, precise translation is not necessary -->
    <string name="bluetooth_device_info_connectButton_text">Turn on Bluetooth</string>
    <!-- Do not translate. Used for diagnostic screens, precise translation is not necessary -->
    <string name="bluetooth_device_info_deviceInfo_text"></string>

    <!-- Date & time settings screen title -->
    <string name="date_and_time">Date &amp; time settings</string>
    <!-- Date/time settings.  Summary of the checkbox for choosing between 12 hour time or 24 hour time.  Sample of 12-hour time -->
    <string name="date_time_12_hour_sample">1:00 pm</string>
    <!-- Date/time settings.  Summary of the checkbox for choosing between 12 hour time or 24 hour time.  Sample of 24-hour time -->
    <string name="date_time_24_hour_sample">13:00</string>
    <!-- Title of the dialog for setting the time. -->
    <string name="date_time_changeTime_text">Change time</string>
    <!-- Title of the dialog for setting the date. -->
    <string name="date_time_changeDate_text">Date</string>
    <!-- The title of the activity to pick a time zone. -->
    <string name="choose_timezone">Select time zone</string>
    <!-- Do not translate. Used as the value for a setting. -->
    <string name="default_date_format"><xliff:g id="default_date_format">MM/dd/yyyy</xliff:g></string>

    <!-- The option in the date-format picker for using the normal format
         called for by the user's locale. -->
    <string name="normal_date_format">Normal (<xliff:g id="date" example="12-31-2009">%s</xliff:g>)</string>

    <!-- Label of preview text when tweaking font size -->
    <string name="display_preview_label">Preview:</string>
    <!-- Label for chosen font size -->
    <string name="display_font_size_label">Font size:</string>

    <!-- Used for diagnostic screens, precise translation is not necessary -->
    <string name="intent_sender_data_label"><xliff:g id="data">Data:</xliff:g></string>
    <!-- Used for diagnostic screens, precise translation is not necessary -->
    <string name="intent_sender_sendbroadcast_text">Send <xliff:g id="broadcast">broadcast</xliff:g></string>
    <!-- Used for diagnostic screens, precise translation is not necessary -->
    <string name="intent_sender_action_label"><xliff:g id="action">Action</xliff:g>:</string>
    <!-- Used for diagnostic screens, precise translation is not necessary -->
    <string name="intent_sender_startactivity_text">Start <xliff:g id="activity">activity</xliff:g></string>
    <!-- Used for diagnostic screens, precise translation is not necessary -->
    <string name="intent_sender_resource_label"><xliff:g id="resource">Resource</xliff:g>: </string>
    <!-- Used for diagnostic screens, precise translation is not necessary -->
    <string name="intent_sender_account_label">Account: </string>

    <!-- HTTP proxy settings title -->
    <string name="proxy_settings_title">Proxy Settings</string>
    <!-- HTTP proxy settings summary -->
    <string name="proxy_settings_summary">Set the global HTTP proxy and exclusion lists</string>
    <!-- HTTP proxy settings. Button to clear the proxy box. -->
    <string name="proxy_clear_text">Clear</string>
    <!-- HTTP proxy settings. The port number label. -->
    <string name="proxy_port_label">Port</string>
    <!-- HTTP proxy settings. The exclusion list label. -->
    <string name="proxy_exclusionlist_label">No Proxy for</string>
    <!-- HTTP proxy settings. The button to restore the defaults. -->
    <string name="proxy_defaultView_text">Restore defaults</string>
    <!-- HTTP proxy settings. The button to save. -->
    <string name="proxy_action_text">Done</string>
    <!-- HTTP proxy settings. The text field for the hostname -->
    <string name="proxy_hostname_label">Hostname</string>
    <!-- HTTP proxy settings. Title if there is an error-->
    <string name="proxy_error">Attention</string>
    <!-- HTTP proxy settings. Button to get rid of error box-->
    <string name="proxy_error_dismiss">OK</string>
    <!-- HTTP proxy settings. The error if the hostname is not valid -->
    <string name="proxy_error_invalid_host">The hostname you typed is not valid.</string>
    <!-- HTTP proxy settings. The error if the exclusion list is not valid -->
    <string name="proxy_error_invalid_exclusion_list">The exclusion list you typed is not properly formatted. Please enter a comma-separated list of excluded domains.</string>
    <!-- HTTP proxy settings. Error msg -->
    <string name="proxy_error_empty_port">You must complete the port field.</string>
    <!-- HTTP proxy settings. Error msg -->
    <string name="proxy_error_empty_host_set_port">The port field must be empty if the host field is empty.</string>
    <!-- HTTP proxy settings. Error msg -->
    <string name="proxy_error_invalid_port">The port you typed is not valid.</string>

    <!-- Radio Info screen. Label for a status item.  Used for diagnostic info screens, precise translation isn't needed -->
    <string name="radio_info_signal_location_label">Location:</string>
    <!-- Radio Info screen. Label for a status item.  Used for diagnostic info screens, precise translation isn't needed -->
    <string name="radio_info_neighboring_location_label">Neighboring CID:</string>
    <!-- Radio Info screen. Label for a status item.  Used for diagnostic info screens, precise translation isn't needed -->
    <string name="radio_info_data_attempts_label">Data attempts:</string>
    <!-- Radio Info screen. Label for a status item.  Used for diagnostic info screens, precise translation isn't needed -->

    <string name="radio_info_gprs_service_label">GPRS service:</string>
    <!-- Radio Info screen. Label for a status item.  Used for diagnostic info screens, precise translation isn't needed -->
    <string name="radio_info_roaming_label">Roaming:</string>
    <!-- Radio Info screen. Label for a status item.  Used for diagnostic info screens, precise translation isn't needed -->
    <string name="radio_info_imei_label">IMEI:</string>
    <!-- Radio Info screen. Label for a status item.  Used for diagnostic info screens, precise translation isn't needed -->
    <string name="radio_info_call_redirect_label">Call redirect:</string>
    <!-- Radio Info screen. Label for a status item.  Used for diagnostic info screens, precise translation isn't needed -->
    <string name="radio_info_ppp_resets_label">Number of PPP reset since boot:</string>
    <!-- Radio Info screen. Label for a status item.  Used for diagnostic info screens, precise translation isn't needed -->
    <string name="radio_info_gsm_disconnects_label">GSM disconnects:</string>
    <!-- Radio Info screen. Label for a status item.  Used for diagnostic info screens, precise translation isn't needed -->
    <string name="radio_info_current_network_label">Current network:</string>
    <!-- Radio Info screen. Label for a status item.  Used for diagnostic info screens, precise translation isn't needed -->
    <string name="radio_info_data_successes_label">Data successes:</string>
    <!-- Radio Info screen. Label for a status item.  Used for diagnostic info screens, precise translation isn't needed -->
    <string name="radio_info_ppp_received_label">PPP received:</string>
    <!-- Radio Info screen. Label for a status item.  Used for diagnostic info screens, precise translation isn't needed -->
    <string name="radio_info_gsm_service_label">GSM service:</string>
    <!-- Radio Info screen. Label for a status item.  Used for diagnostic info screens, precise translation isn't needed -->
    <string name="radio_info_signal_strength_label">Signal strength:</string>
    <!-- Radio Info screen. Label for a status item.  Used for diagnostic info screens, precise translation isn't needed -->
    <string name="radio_info_call_status_label">Call status:</string>
    <!-- Radio Info screen. Label for a status item.  Used for diagnostic info screens, precise translation isn't needed -->
    <string name="radio_info_ppp_sent_label">PPP sent:</string>
    <!-- Radio Info screen. Label for a status item.  Used for diagnostic info screens, precise translation isn't needed -->
    <string name="radio_info_radio_resets_label">Radio resets:</string>
    <!-- Radio Info screen. Label for a status item.  Used for diagnostic info screens, precise translation isn't needed -->
    <string name="radio_info_message_waiting_label">Message waiting:</string>
    <!-- Radio Info screen. Label for a status item.  Used for diagnostic info screens, precise translation isn't needed -->
    <string name="radio_info_phone_number_label">Phone number:</string>
    <!-- Radio Info screen. Label for a status item.  Used for diagnostic info screens, precise translation isn't needed -->
    <string name="radio_info_band_mode_label">Select radio band</string>
    <!-- Radio Info screen. Label for a status item.  Used for diagnostic info screens, precise translation isn't needed -->
    <string name="radio_info_network_type_label">Network type:</string>
    <!-- Radio Info screen. Label for a status item.  Used for diagnostic info screens, precise translation isn't needed -->
    <string name="radio_info_set_perferred_label">Set preferred network type:</string>
    <!-- Radio Info screen. Label for a status item.  Used for diagnostic info screens, precise translation isn't needed -->
    <string name="radio_info_ping_ipaddr">Ping IpAddr:</string>
    <!-- Radio Info screen. Label for a status item.  Used for diagnostic info screens, precise translation isn't needed -->
    <string name="radio_info_ping_hostname">Ping Hostname(www.google.com):</string>
    <!-- Radio Info screen. Label for a status item.  Used for diagnostic info screens, precise translation isn't needed -->
    <string name="radio_info_http_client_test">HTTP Client test:</string>
    <!-- Radio Info screen. Label for a status item.  Used for diagnostic info screens, precise translation isn't needed -->
    <string name="ping_test_label">Run ping test</string>
    <!-- Radio Info screen. Label for a status item.  Used for diagnostic info screens, precise translation isn't needed -->
    <string name="radio_info_smsc_label">SMSC:</string>
    <!-- Radio Info screen. Label for a status item.  Used for diagnostic info screens, precise translation isn't needed -->
    <string name="radio_info_smsc_update_label">Update</string>
    <!-- Radio Info screen. Label for a status item.  Used for diagnostic info screens, precise translation isn't needed -->
    <string name="radio_info_smsc_refresh_label">Refresh</string>
    <!-- Radio Info screen. Label for a status item.  Used for diagnostic info screens, precise translation isn't needed -->
    <string name="radio_info_toggle_dns_check_label">Toggle DNS check</string>
    <!-- Radio Info screen. Label for a status item.  Used for diagnostic info screens, precise translation isn't needed -->
    <string name="oem_radio_info_label">OEM-specific Info/Settings</string>

    <!-- Band Mode Selection -->
    <!-- Band mode screen.  Title of activity. -->
    <string name="band_mode_title">Set GSM/UMTS band</string>
    <!-- Band mode screen.  Loading message. -->
    <string name="band_mode_loading">Loading band list\u2026</string>
    <!-- Band mode screen. Button caption to set the bandmode. -->
    <string name="band_mode_set">Set</string>
    <!-- Band mode screen. Status message when unsuccessful. -->
    <string name="band_mode_failed">Unsuccessful</string>
    <!-- Band mode screen. Statusm essage when successful. -->
    <string name="band_mode_succeeded">Successful</string>

    <!-- Instructions after the user changes the mass storage settings -->
    <string name="sdcard_changes_instructions">Changes take effect when USB cable is reconnected</string>
    <!-- Enable USB mass storage mode checkbox title -->
    <string name="sdcard_settings_screen_mass_storage_text">Enable USB mass storage</string>
    <!-- The label for total bytes on SD card -->
    <string name="sdcard_settings_total_bytes_label">Total bytes:</string>
    <!-- Message when there is no SD card present [CHAR LIMIT=30] -->
    <string name="sdcard_settings_not_present_status" product="nosdcard">USB storage not mounted</string>
    <!-- Message when there is no SD card present -->
    <string name="sdcard_settings_not_present_status" product="default">No SD card</string>
    <!-- Th label for the available (free) sapce on the SD card -->
    <string name="sdcard_settings_available_bytes_label">Available bytes:</string>
    <!-- Message when the SD card is being used by the computer as mass storage [CHAR LIMIT=30] -->
    <string name="sdcard_settings_mass_storage_status" product="nosdcard">USB storage is being used as a mass storage device</string>
    <!-- Message when the SD card is being used by the computer as mass storage -->
    <string name="sdcard_settings_mass_storage_status" product="default">SD card is being used as a mass storage device</string>
    <!-- Message when it is safe to remove the SD card [CHAR LIMIT=30] -->
    <string name="sdcard_settings_unmounted_status" product="nosdcard">It is now safe to remove the USB storage</string>
    <!-- Message when it is safe to remove the SD card -->
    <string name="sdcard_settings_unmounted_status" product="default">It is now safe to remove the SD card</string>
    <!-- Error message when the SD card was removed without properly unmounting [CHAR LIMIT=30] -->
    <string name="sdcard_settings_bad_removal_status" product="nosdcard">USB storage was removed while still in use!</string>
    <!-- Error message when the SD card was removed without properly unmounting -->
    <string name="sdcard_settings_bad_removal_status" product="default">SD card was removed while still in use!</string>
    <!-- Label for used bytes on the SD card -->
    <string name="sdcard_settings_used_bytes_label">Used bytes:</string>
    <!-- Message when it is scanning the SD card for new files [CHAR LIMIT=30]  -->
    <string name="sdcard_settings_scanning_status" product="nosdcard">Scanning USB storage for media\u2026</string>
    <!-- Message when it is scanning the SD card for new files -->
    <string name="sdcard_settings_scanning_status" product="default">Scanning SD card for media\u2026</string>
    <!-- Message when the SD card is mounted as read only [CHAR LIMIT=30] -->
    <string name="sdcard_settings_read_only_status" product="nosdcard">USB storage mounted read-only</string>
    <!-- Message when the SD card is mounted as read only -->
    <string name="sdcard_settings_read_only_status" product="default">SD card mounted read-only</string>
    <!-- SetupWizard strings used by DateTimeSettingsSetupWizard.  The button label for going to the next screen without storing the setting. [CHAR LIMIT=5] -->
    <string name="skip_label" >Skip</string>
    <!-- SetupWizard strings used by DateTimeSettingsSetupWizard.  The button label for going to the next screen. -->
    <string name="next_label">Next</string>

    <!-- LocalePicker -->
    <!-- Title for the locale picker activity -->
    <string name="language_picker_title">Language</string>

    <!-- The title of the dialog to pick an activity.  This is shown when there are multiple activities that can do a particular action.  For example, suppose you click on the "Share" menu item in the Browser.  Since you can share the webpage URL via many communication methods, this dialog would come up with choices like "Email", "IM", etc.  This is a generic message, and the previous example is a single possible scenario (so please don't assume it's for the browser or anything :) ). -->
    <string name="activity_picker_label">Select activity</string>
    <!-- Do not translate. -->
    <string name="debug_intent_sender_label">Debug intent sender</string>
    <!-- The title of the activity to see random device info. -->
    <string name="device_info_label">Device info</string>
    <!-- The title of the activity to see battery info. -->
    <string name="battery_info_label">Battery info</string>
    <!-- The title of the activity to adjust display settings -->
    <string name="display_label">Display</string>
    <!-- The title of the activity to see phone info -->
    <string name="phone_info_label">Phone info</string>
    <!-- The title of the activity to adjust SD card settings [CHAR LIMIT=25] -->
    <string name="sd_card_settings_label" product="nosdcard">USB storage</string>
    <!-- The title of the activity to adjust SD card settings-->
    <string name="sd_card_settings_label" product="default">SD card</string>
    <!-- The title of the activity to adjust proxy settings -->
    <string name="proxy_settings_label">Proxy settings</string>

    <!-- ======================================================================================= -->
    <!-- NEW STUFF -->
    <!-- ======================================================================================= -->

    <!-- Button label for generic cancel action -->
    <string name="cancel">Cancel</string>

    <!-- Title of the Settings activity shown within the application itself. -->
    <string name="settings_label">Settings</string>
    <!-- Title of the Settings activity shown in the Launcher. [CHAR LIMIT=20] -->
    <string name="settings_label_launcher">Settings</string>
    <!-- Label for option to select a settings panel as a shortcut -->
    <string name="settings_shortcut">Settings</string>
    <!-- Wireless controls settings screen, setting check box label -->
    <string name="airplane_mode">Airplane mode</string>
    <!-- Wireless controls settings screen, setting option summary text -->
    <string name="airplane_mode_summary">Disable all wireless connections</string>
    <!-- Wireless controls settings screen, setting option summary text as airplane mode is being enabled (so it is disabling all wireless connections)  -->
    <string name="airplane_mode_turning_on">Disabling wireless connections\u2026</string>
    <!-- Wireless controls settings screen, setting option summary text as airplane mode is being disabled (so it is re-enabling all the wireless conenctions) -->
    <string name="airplane_mode_turning_off">Enabling wireless connections\u2026</string>
    <!-- Main Settings screen settings title for things like Wi-Fi, bluetooth, airplane mode.  This will take you to another screen with those settings. -->
    <string name="radio_controls_title">Wireless &amp; networks</string>
    <!-- Wireless Settings screen title for things like Wi-Fi, bluetooth, airplane mode. -->
    <string name="wireless_networks_settings_title">Wireless &amp; network settings</string>
    <!-- Main Settings screen settings summary text for the "Wireless controls" setting -->
    <string name="radio_controls_summary">Manage Wi-Fi, Bluetooth, airplane mode, mobile networks, &amp; VPNs</string>


    <!-- mobile network settings screen, setting check box title -->
    <string name="roaming">Data roaming</string>
    <!-- mobile network settings screen, setting option summary text when check box is selected -->
    <string name="roaming_enable">Connect to data services when roaming</string>
    <!-- mobile network settings screen, setting option summary text when check box is clear -->
    <string name="roaming_disable">Connect to data services when roaming</string>
    <!-- mobile network settings screen, dialog message when you are roaming and clear the "Data roaming" check box -->
    <string name="roaming_reenable_message">You have lost data connectivity because you left your home network with data roaming turned off.</string>
    <!-- mobile network settings screen, button on dialog box that appears when you are roaming and clear the "Data roaming" check box -->
    <string name="roaming_turn_it_on_button">Turn it on</string>
    <!-- mobile network settings screen, message in dialog box that appears when you select the "Data roaming" check box -->
    <string name="roaming_warning">Allow data roaming? You may incur significant roaming charges!</string>
    <!-- mobile network settings screen, title of dialog box that appears when you select the "Data roaming" check box -->
    <string name="roaming_reenable_title">Attention</string>
    <!-- mobile network settings screen, setting option name -->
    <string name="networks">Operator selection</string>
    <!-- mobile network settings screen, setting option summary text -->
    <string name="sum_carrier_select">Select a network operator</string>

    <!-- Date and time settings --><skip />
    <!-- Main Settings screen setting option name to go into the date and time settings-->
    <string name="date_and_time_settings_title">Date &amp; time</string>
    <!-- Main Settings screen setting option summary text for the item to go into the date and time settings. -->
    <string name="date_and_time_settings_summary">Set date, time, time zone &amp; formats</string>
    <!-- Date & time setting screen setting check box title if the date and time should be determined automatically [CHAR LIMIT=25] -->
    <string name="date_time_auto">Automatic date &amp; time</string>
    <!-- Date & time setting screen setting option summary text when Automatic check box is selected
        (that is, when date and time should be determined automatically) [CHAR LIMIT=100] -->
    <string name="date_time_auto_summaryOn">Use network-provided time</string>
    <!-- Date & time setting screen setting option summary text when Automatic check box is clear
        [CHAR LIMIT=100] -->
    <string name="date_time_auto_summaryOff">Use network-provided time</string>
    <!-- Date & time setting screen setting check box title if the time zone should be determined automatically [CHAR LIMIT=25] -->
    <string name="zone_auto">Automatic time zone</string>
    <!-- Date & time setting screen setting option summary text when Automatic time zone check box is selected (that is, when date and time should be determined automatically)
        [CHAR LIMIT=100]  -->
    <string name="zone_auto_summaryOn">Use network-provided time zone</string>
    <!-- Date & time setting screen setting option summary text when Automatic time zone check box is clear
        [CHAR LIMIT=100] -->
    <string name="zone_auto_summaryOff">Use network-provided time zone</string>
    <!-- Date & time setting screen setting check box title -->
    <string name="date_time_24hour">Use 24-hour format</string>
    <!-- Date & time setting screen setting option title -->
    <string name="date_time_set_time">Set time</string>
    <!-- Date & time setting screen setting option title -->
    <string name="date_time_set_timezone">Select time zone</string>
    <!-- Date & time setting screen setting option title -->
    <string name="date_time_set_date">Set date</string>
    <!-- Date & time setting screen setting option title.  This setting allows the user to choose how the date should be displayed in apps (what ordering for month and day, etc.) -->
    <string name="date_time_date_format">Select date format</string>
    <!-- Menu item on Select time zone screen -->
    <string name="zone_list_menu_sort_alphabetically">Sort alphabetically</string>
    <!-- Menu item on Select time zone screen -->
    <string name="zone_list_menu_sort_by_timezone">Sort by time zone</string>

    <!-- Security Settings --><skip />

    <!-- Security settings screen, setting option name to change screen timeout -->
    <string name="lock_after_timeout">Lock device after timeout</string>
    <!-- Security settings screen, setting option summary to change screen timeout -->
    <string name="lock_after_timeout_summary">Adjust the delay before the device automatically locks</string>
    <!-- Text shown next to checkbox for showing owner info on LockScreen [CHAR LIMIT=50]-->
    <string name="show_owner_info_on_lockscreen_label">Show owner info on lock screen</string>
    <!-- Text shown on top-level settings for owner info [CHAR LIMIT=20]-->
    <string name="owner_info_settings_title">Owner info</string>
    <!-- Main Settings screen setting option title for the item to take you the security and location screen -->
    <string name="security_settings_title">Location &amp; security</string>
    <!-- Location & security settings screen title -->
    <string name="location_security_settings_title">Location &amp; security settings</string>
    <!-- Main Settings screen setting option summary text for the item tot ake you to the security and location screen -->
    <string name="security_settings_summary">Set My Location, screen unlock, SIM card lock, credential storage lock</string>
    <!-- Main Settings screen setting option summary text for the item to take you to the CDMA security and location screen -->
    <string name="cdma_security_settings_summary">Set My Location, screen unlock, credential storage lock</string>
    <!-- In the security screen, the header title for settings related to  Passwords-->
    <string name="security_passwords_title">Passwords</string>

    <!-- Unlock Picker Settings --><skip />

    <!-- Security Picker --><skip />
    <!--  Title for security picker to choose the unlock method: None/Pattern/PIN/Password -->
    <string name="lock_settings_picker_title">Screen unlock security</string>

    <!--  Main Security lock settings --><skip />
    <!--  Title for PreferenceScreen to launch picker for security method when there is none -->
    <string name="unlock_set_unlock_launch_picker_title">Set up screen lock</string>

    <!--  Summary for PreferenceScreen to launch picker for security method when there is none -->
    <string name="unlock_set_unlock_launch_picker_summary">Lock screen with a pattern, PIN, or password</string>

    <!--  Title for PreferenceScreen to change security method: None/Pattern/PIN/Password  -->
    <string name="unlock_set_unlock_launch_picker_change_title">Change screen lock</string>

    <!--  Summary for PreferenceScreen to changeecurity method: None/Pattern/PIN/Password  -->
    <string name="unlock_set_unlock_launch_picker_change_summary">Change or disable pattern, PIN, or password security</string>


    <!-- Title for preference that disables unlock security -->
    <string name="unlock_set_unlock_none_title">None</string>
    <!-- Summary for preference that disables unlock security -->
    <string name="unlock_set_unlock_none_summary">Disable screen unlock security</string>

    <!-- Title for preference that guides the user through creating an unlock pattern -->
    <string name="unlock_set_unlock_pattern_title">Pattern</string>
    <!-- Summary for preference that guides the user through creating an unlock pattern -->
    <string name="unlock_set_unlock_pattern_summary">Draw pattern to unlock screen</string>

    <!-- Title for preference that guides the user through creating an unlock PIN (Personal Identification Number)  -->
    <string name="unlock_set_unlock_pin_title">PIN</string>
    <!-- Summary for preference that guides the user through creating an unlock PIN (Personal Identification Number)  -->
    <string name="unlock_set_unlock_pin_summary">Enter a numeric PIN to unlock screen</string>

    <!-- Title for preference that guides the user through creating an unlock password -->
    <string name="unlock_set_unlock_password_title">Password</string>
    <!-- Title for preference that guides the user through creating an unlock password -->
    <string name="unlock_set_unlock_password_summary">Enter a password to unlock screen</string>

    <!-- Summary for preference that has been disabled by DevicePolicyAdmin -->
    <string name="unlock_set_unlock_disabled_summary">Disabled by remote phone administrator</string>


    <!-- Title for option to turn of password/pin/pattern unlock. -->
    <string name="unlock_disable_lock_title">Turn off screen lock</string>

    <!-- Summary shown under unlock_disable_lock_title when pattern is in use and can be removed -->
    <string name="unlock_disable_lock_pattern_summary">Remove unlock pattern</string>
    <!-- Summary shown under unlock_disable_lock_title when PIN is in use and can be removed -->
    <string name="unlock_disable_lock_pin_summary">Remove unlock PIN</string>
    <!-- Summary shown under unlock_disable_lock_title when password is in use and can be removed -->
    <string name="unlock_disable_lock_password_summary">Remove unlock password</string>

    <!-- Title shown on security settings to allow the user to change their lockscreen pattern -->
    <string name="unlock_change_lock_pattern_title">Change unlock pattern</string>
    <!-- Title shown on security settings to allow the user to change their lockscreen PIN -->
    <string name="unlock_change_lock_pin_title">Change unlock PIN</string>
    <!-- Title shown on security settings to allow the user to change their lockscreen password -->
    <string name="unlock_change_lock_password_title">Change unlock password</string>

    <!-- Hint shown in dialog screen when password is too short -->
    <string name="lockpassword_password_too_short">Password must be at least %d characters</string>
    <!-- Hint shown in dialog screen when PIN is too short -->
    <string name="lockpassword_pin_too_short">PIN must be at least %d characters</string>

    <!-- Hint shown after minimum password criteria is met -->
    <string name="lockpassword_press_continue">Touch Continue when done</string>

    <!-- Hint shown after minimum password criteria is met -->
    <string name="lockpassword_continue_label">Continue</string>

    <!-- Error shown in popup when password is too long -->
    <string name="lockpassword_password_too_long">PIN can be no longer than %d digits</string>
    <!-- Error shown in popup when PIN is too long -->
    <string name="lockpassword_pin_too_long">PIN can be no longer than %d digits</string>

    <!-- Error shown when in PIN mode and user enters a non-digit -->
    <string name="lockpassword_pin_contains_non_digits">PIN must contain only digits 0-9</string>

    <!-- Error shown when in PIN mode and PIN has been used recently. Please keep this string short! -->
    <string name="lockpassword_pin_recently_used">Device administrator disallows using a recent PIN</string>

    <!-- Error shown when in PASSWORD mode and user enters an invalid character -->
    <string name="lockpassword_illegal_character">Password contains an illegal character</string>

    <!-- Error shown when in PASSWORD mode and password is all digits -->
    <string name="lockpassword_password_requires_alpha">Password must contain at least one letter</string>

    <!-- Error shown when in PASSWORD mode and password doesn't contain any digits -->
    <string name="lockpassword_password_requires_digit">Password must contain at least one digit</string>

    <!-- Error shown when in PASSWORD mode and password doesn't contain any symbols -->
    <string name="lockpassword_password_requires_symbol">Password must contain at least one symbol</string>

    <!-- Error shown when in PASSWORD mode and password doesn't contain the required number of letters -->
    <plurals name="lockpassword_password_requires_letters">
        <item quantity="one">Password must contain at least 1 letter</item>
        <item quantity="other">Password must contain at least %d letters</item>
    </plurals>

    <!-- Error shown when in PASSWORD mode and password doesn't contain the required number of lowercase letters -->
    <plurals name="lockpassword_password_requires_lowercase">
        <item quantity="one">Password must contain at least 1 lowercase letter</item>
        <item quantity="other">Password must contain at least %d lowercase letters</item>
    </plurals>

    <!-- Error shown when in PASSWORD mode and password doesn't contain the required number of uppercase letters -->
    <plurals name="lockpassword_password_requires_uppercase">
        <item quantity="one">Password must contain at least 1 uppercase letter</item>
        <item quantity="other">Password must contain at least %d uppercase letters</item>
    </plurals>

    <!-- Error shown when in PASSWORD mode and password doesn't contain the required number of numerical digits -->
    <plurals name="lockpassword_password_requires_numeric">
        <item quantity="one">Password must contain at least 1 numerical digit</item>
        <item quantity="other">Password must contain at least %d numerical digits</item>
    </plurals>

    <!-- Error shown when in PASSWORD mode and password doesn't contain the required number of special symbols -->
    <plurals name="lockpassword_password_requires_symbols">
        <item quantity="one">Password must contain at least 1 special symbol</item>
        <item quantity="other">Password must contain at least %d special symbols</item>
    </plurals>

    <!-- Error shown when in PASSWORD mode and password doesn't contain the required number of non-letter characters -->
    <plurals name="lockpassword_password_requires_nonletter">
        <item quantity="one">Password must contain at least 1 non-letter character</item>
        <item quantity="other">Password must contain at least %d non-letter characters</item>
    </plurals>

    <!-- Error shown when in PASSWORD mode and password has been used recently. Please keep this string short! -->
    <string name="lockpassword_password_recently_used">Device administrator disallows using a recent password</string>

    <!-- Label for ChoosePassword/PIN OK button -->
    <string name="lockpassword_ok_label">OK</string>

    <!-- Label for ChoosePassword/PIN OK button -->
    <string name="lockpassword_cancel_label">Cancel</string>

    <!-- In the security screen, the header title for settings related to device admins -->
    <string name="device_admin_title">Device administration</string>

    <!-- Title of preference to manage device admins -->
    <string name="manage_device_admin">Select device administrators</string>

    <!-- Summary of preference to manage device policies -->
    <string name="manage_device_admin_summary">Add or remove device administrators</string>

    <!-- Bluetooth settings -->
    <!-- Bluetooth settings check box title on Main Settings screen -->
    <string name="bluetooth_quick_toggle_title">Bluetooth</string>
    <!-- Bluetooth settings check box summary for turning on bluetooth -->
    <string name="bluetooth_quick_toggle_summary">Turn on Bluetooth</string>
    <!--Used as title on second screen after selecting Bluetooth settings -->
    <string name="bluetooth_settings">Bluetooth settings</string>
    <!--Wireless controls screen, settings title for the item to take you to the bluetooth settings screen -->
    <string name="bluetooth_settings_title">Bluetooth settings</string>
    <!--Wireless controls screen, settings summary for the item tot ake you to the bluetooth settings screen -->
    <string name="bluetooth_settings_summary">Manage connections, set device name &amp; discoverability</string>

    <!-- Title for the dialog to enter PIN.  -->
    <string name="bluetooth_pairing_request">Bluetooth pairing request</string>
    <!-- Title for the bluetooth device info screen. -->
    <string name="bluetooth_device_info">Bluetooth device info</string>
    <!-- Message when bluetooth dialog for pin entry is showing -->
    <string name="bluetooth_enter_pin_msg">\nType PIN to pair with \u0022<xliff:g id="device_name">%1$s</xliff:g>\u0022. (Try 0000 or 1234.)</string>
    <!-- Message when bluetooth dialog for passkey entry is showing -->
    <string name="bluetooth_enter_passkey_msg">\nType passkey to pair with \u0022<xliff:g id="device_name">%1$s</xliff:g>\u0022.</string>
    <!-- Message when bluetooth dialog for confirmation of passkey is showing -->
    <string name="bluetooth_confirm_passkey_msg">To pair with \u0022<xliff:g id="device_name">%1$s</xliff:g>\u0022, confirm that it is showing the passkey: <xliff:g id="passkey">%2$s</xliff:g>.</string>
    <!-- Message when bluetooth incoming pairing request for (2.1 devices) dialog is showing -->
    <string name="bluetooth_incoming_pairing_msg"><xliff:g id="device_name">%1$s</xliff:g>\nwants to pair.</string>
    <!-- Message when bluetooth dialog when passkey needs to be displayed. -->
    <string name="bluetooth_display_passkey_msg">Enter <xliff:g id="passkey">%2$s</xliff:g> on \u0022<xliff:g id="device_name">%1$s</xliff:g>\u0022 to pair. </string>
    <!-- Button text for accepting an incoming pairing request -->
    <string name="bluetooth_pairing_accept">Pair</string>
    <!-- Button text for declining an incoming pairing request -->
    <string name="bluetooth_pairing_decline">Don\u0027t Pair</string>
    <!-- Generic string for remote Bluetooth device  -->
    <string name="bluetooth_remote_device">bluetooth device</string>

    <!-- Title for BT error dialogs. -->
    <string name="bluetooth_error_title">Attention</string>
    <!-- Message for the error dialog when BT pairing fails generically. -->
    <string name="bluetooth_pairing_error_message">There was a problem pairing with <xliff:g id="device_name">%1$s</xliff:g>.</string>
    <!-- Message for the error dialog when BT pairing fails because the PIN /
    Passkey entered is incorrect. -->
    <string name="bluetooth_pairing_pin_error_message">There was a problem pairing with <xliff:g id="device_name">%1$s</xliff:g> because the PIN or Passkey is incorrect.</string>
    <!-- Message for the error dialog when BT pairing fails because the other device is down. -->
    <string name="bluetooth_pairing_device_down_error_message">Cannot establish communication with <xliff:g id="device_name">%1$s</xliff:g>.</string>
    <!-- Message for the error dialog when BT pairing fails because the other device rejected the pairing. -->
    <string name="bluetooth_pairing_rejected_error_message">Pairing rejected by <xliff:g id="device_name">%1$s</xliff:g>.</string>

    <!-- Message for the error dialog when BT connecting operation fails generically. -->
    <string name="bluetooth_connecting_error_message">There was a problem connecting to <xliff:g id="device_name">%1$s</xliff:g>.</string>

    <!-- Do not translate -->
    <string name="bluetooth_device_info_alias">Device alias</string>
    <!-- Do not translate -->
    <string name="bluetooth_device_info_no_alias">Type alias here\u2026</string>
    <!-- Do not translate -->
    <string name="bluetooth_device_info_delete">Remove this device</string>
    <!-- Do not translate -->
    <string name="bluetooth_device_info_sdp">List supported services</string>

    <!-- Bluetooth settings: The title of the preference (list item) that initiates a scan for devices -->
    <string name="bluetooth_preference_scan_title">Scan for devices</string>

    <!-- Bluetooth settings.  Context menu item for a device.  Action will connect to all profiles on the device. -->
    <string name="bluetooth_device_context_connect">Connect</string>
    <!-- Bluetooth settings.  Context menu item for a device.  Action will disconnect from all profiles on the device. -->
    <string name="bluetooth_device_context_disconnect">Disconnect</string>
    <!-- Bluetooth settings.  Context menu item for a device.  Action will first pair, and then connect to all profiles on the device. -->
    <string name="bluetooth_device_context_pair_connect">Pair &amp; connect</string>
    <!-- Bluetooth settings.  Context menu item for a device.  Action will remove pairing with the device. -->
    <string name="bluetooth_device_context_unpair">Unpair</string>
    <!-- Bluetooth settings.  Context menu item for a device.  Action will disconnect and remove pairing with the device. -->
    <string name="bluetooth_device_context_disconnect_unpair">Disconnect &amp; unpair</string>
    <!-- Bluetooth settings.  Context menu item for a device.  Action will take the user to another screen where they can choose exactly which profiles to connect to. -->
    <string name="bluetooth_device_context_connect_advanced">Options\u2026</string>

    <!-- Bluetooth settings.  The title of the screen to pick which profiles to connect to on the device.  For example, headphones may have both A2DP and headset, this allows the user to choose which one he wants to connect to. -->
    <string name="bluetooth_connect_specific_profiles_title">Connect to\u2026</string>

    <!-- Bluetooth settings.  The user-visible string that is used whenever referring to the A2DP profile. -->
    <string name="bluetooth_profile_a2dp">Media</string>
    <!-- Bluetooth settings.  The user-visible string that is used whenever referring to the headset or handsfree profile. -->
    <string name="bluetooth_profile_headset">Phone</string>
    <!-- Bluetooth settings.  The user-visible string that is used whenever referring to the OPP profile. -->
    <string name="bluetooth_profile_opp">Transfer</string>
    <!-- Bluetooth settings. The user-visible string that is used whenever referring to the HID profile. -->
    <string name="bluetooth_profile_hid">Input Device</string>
    <!-- Bluetooth settings. The user-visible string that is used whenever referring to the PAN profile. [CHAR LIMIT=25]-->
    <string name="bluetooth_profile_pan">Tethering</string>

    <!-- Bluetooth settings.  The summary string when a device is connected to the A2DP profile. -->
    <string name="bluetooth_summary_connected_to_a2dp">Connected to media audio</string>
    <!-- Bluetooth settings.  The summary string when a device is connected to the headset profile. -->
    <string name="bluetooth_summary_connected_to_headset">Connected to phone audio</string>
    <!-- Bluetooth settings.  The summary string when a device is connected to the A2DP and headset profiles. -->
    <string name="bluetooth_summary_connected_to_a2dp_headset">Connected to phone and media audio</string>
    <!-- Bluetooth settings. The summary string when a device is connected to the HID profile. -->
    <string name="bluetooth_summary_connected_to_hid">Connected to input device</string>
    <!-- Bluetooth settings. The summary string when a device is connected to the PAN profile. [CHAR LIMIT=35]-->
    <string name="bluetooth_summary_connected_to_pan">Tethered</string>

    <!-- Bluetooth settings.  Connection options screen.  The title of the screen. -->
    <string name="bluetooth_device_advanced_title"><xliff:g id="device_name">%1$s</xliff:g> options</string>
    <!-- Bluetooth settings.  Connection options screen.  The title of the checkbox that controls whether the device is in "online" mode or "offline" mode.  This essentially is the checkbox that controls whether any checks / unchecks on a profile should be applied immediately, or next time the device is connected. -->
    <string name="bluetooth_device_advanced_online_mode_title">Connect</string>
    <!-- Bluetooth settings.  Connection options screen.  The summary of the online mode checkbox.  This describes what the setting does in the context of the screen. -->
    <string name="bluetooth_device_advanced_online_mode_summary">Connect to Bluetooth device</string>
    <!-- Bluetooth settings.  Connection options screen.  The title of the header that is above all of the profiles. -->
    <string name="bluetooth_device_advanced_profile_header_title">Profiles</string>
    <!-- Bluetooth settings.  Connection options screen.  The summary for the A2DP checkbox preference when A2DP is connected. -->
    <string name="bluetooth_a2dp_profile_summary_connected">Connected to media audio</string>
    <!-- Bluetooth settings.  Connection options screen.  The summary for the headset checkbox preference when headset is connected. -->
    <string name="bluetooth_headset_profile_summary_connected">Connected to phone audio</string>
    <!-- Bluetooth settings.  Connection options screen.  The summary for the OPP checkbox preference when OPP is connected. -->
    <string name="bluetooth_opp_profile_summary_connected">Connected to file transfer server</string>
    <!-- Bluetooth settings.  Connection options screen.  The summary for the OPP checkbox preference when OPP is not connected. -->
    <string name="bluetooth_opp_profile_summary_not_connected">Not connected to file transfer server</string>
    <!-- Bluetooth settings. Connection options screen. The summary for the HID checkbox preference when HID is connected. -->
    <string name="bluetooth_hid_profile_summary_connected">Connected to input device</string>
    <!-- Bluetooth settings. Connection options screen. The summary for the PAN checkbox preference when PAN is connected. [CHAR LIMIT=25]-->
    <string name="bluetooth_pan_profile_summary_connected">Tethered</string>

    <!-- Bluetooth settings.  Connection options screen.  The summary for the A2DP checkbox preference that describes how checking it will set the A2DP profile as preferred. -->
    <string name="bluetooth_a2dp_profile_summary_use_for">Use for media audio</string>
    <!-- Bluetooth settings.  Connection options screen.  The summary for the headset checkbox preference that describes how checking it will set the headset profile as preferred. -->
    <string name="bluetooth_headset_profile_summary_use_for">Use for phone audio</string>
    <!-- Bluetooth settings.  Connection options screen.  The summary for the OPP checkbox preference that describes how checking it will set the OPP profile as preferred. -->
    <string name="bluetooth_opp_profile_summary_use_for">Use for file transfer</string>
    <!-- Bluetooth settings. Connection options screen. The summary
         for the HID checkbox preference that describes how checking it
         will set the HID profile as preferred. -->
    <string name="bluetooth_hid_profile_summary_use_for">Use for input</string>

    <!-- Bluetooth settings.  Dock Setting Title -->
    <string name="bluetooth_dock_settings">Dock Settings</string>
    <!-- Bluetooth settings.  Dock Setting Dialog Title -->
    <string name="bluetooth_dock_settings_title">Use dock for audio</string>
    <!-- Bluetooth settings.  Dock Setting Dialog - Checkbox selection 1: Use dock as speaker phone -->
    <string name="bluetooth_dock_settings_headset">As speaker phone</string>
    <!-- Bluetooth settings.  Dock Setting Dialog - Checkbox selection 2: Use dock for media audio -->
    <string name="bluetooth_dock_settings_a2dp">For music and media</string>
    <!-- Bluetooth settings.  Dock Setting Dialog - Remember setting and don't ask user again -->
    <string name="bluetooth_dock_settings_remember">Remember settings</string>

    <!-- NFC settings -->
    <!-- Used in the 1st-level settings screen to turn on NFC -->
    <string name="nfc_quick_toggle_title">NFC</string>
    <!-- Used in the 1st-level settings screen as the turn-on summary -->
    <string name="nfc_quick_toggle_summary">Use Near Field Communication to read and exchange tags</string>

    <!-- Wi-Fi Settings --> <skip />
    <!-- Used in the 1st-level settings screen to turn on Wi-Fi -->
    <string name="wifi_quick_toggle_title">Wi-Fi</string>
    <!-- Used in the 1st-level settings screen as the turn-on summary -->
    <string name="wifi_quick_toggle_summary">Turn on Wi-Fi</string>
    <!-- Used in the 1st-level settings screen to go to the 2nd-level settings screen -->
    <string name="wifi_settings">Wi-Fi settings</string>
    <!-- Title of the Wi-fi settings screen -->
    <string name="wifi_settings_category">Wi-Fi settings</string>
    <!-- Summary text of the Wi-fi settings screen -->
    <string name="wifi_settings_summary">Set up &amp; manage wireless access points</string>
    <!-- Summary text when turning Wi-Fi or bluetooth on -->
    <string name="wifi_starting">Turning on\u2026</string>
    <!-- Summary text when turning Wi-Fi or bluetooth off -->
    <string name="wifi_stopping">Turning off\u2026</string>
    <!-- Summary text when Wi-Fi or bluetooth has error -->
    <string name="wifi_error">Error</string>
    <!-- Toast message when Wi-Fi or bluetooth is disallowed in airplane mode -->
    <string name="wifi_in_airplane_mode">In airplane mode</string>
    <!-- Toast message when Wi-Fi cannot scan for networks -->
    <string name="wifi_fail_to_scan">Unable to scan for networks</string>
    <!-- Checkbox title for option to notify user when open networks are nearby -->
    <string name="wifi_notify_open_networks">Network notification</string>
    <!-- Checkbox summary for option to notify user when open networks are nearby -->
    <string name="wifi_notify_open_networks_summary">Notify me when an open network is available</string>
    <!-- Action message to manually add a wifi network -->
    <string name="wifi_add_network">Add Wi-Fi network</string>
    <!-- Header for the list of wifi networks-->
    <string name="wifi_access_points">Wi-Fi networks</string>
    <!-- Menu option to scan Wi-Fi networks -->
    <string name="wifi_menu_scan">Scan</string>
    <!-- Menu option to Wi-Fi advanced settings -->
    <string name="wifi_menu_advanced">Advanced</string>
    <!-- Menu option to connect to a Wi-Fi network -->
    <string name="wifi_menu_connect">Connect to network</string>
    <!-- Menu option to delete a Wi-Fi network -->
    <string name="wifi_menu_forget">Forget network</string>
    <!-- Menu option to modify a Wi-Fi network configuration -->
    <string name="wifi_menu_modify">Modify network</string>

    <!-- Dialog for Access Points --> <skip />
    <!-- Label for network setup [CHAR LIMIT=50] -->
    <string name="wifi_network_setup">Network Setup</string>
    <!-- Label for the text view for WPS pin input [CHAR LIMIT=50] -->
    <string name="wifi_wps_pin">Enter pin from access point</string>
    <!-- Label for the SSID of the network -->
    <string name="wifi_ssid">Network SSID</string>
    <!-- Label for the security of the connection -->
    <string name="wifi_security">Security</string>
    <!-- Label for the signal strength of the connection -->
    <string name="wifi_signal">Signal strength</string>
    <!-- Label for the status of the connection -->
    <string name="wifi_status">Status</string>
    <!-- Label for the link speed of the connection -->
    <string name="wifi_speed">Link speed</string>
    <!-- Label for the IP address of the connection -->
    <string name="wifi_ip_address">IP address</string>
    <!-- Label for the EAP method of the network -->
    <string name="wifi_eap_method">EAP method</string>
    <!-- Label for the phase2 -->
    <string name="please_select_phase2">Phase 2 authentication</string>
    <!-- Label for the EAP CA certificate of the network -->
    <string name="wifi_eap_ca_cert">CA certificate</string>
    <!-- Label for the EAP user certificate of the network -->
    <string name="wifi_eap_user_cert">User certificate</string>
    <!-- Label for the EAP identity of the network -->
    <string name="wifi_eap_identity">Identity</string>
    <!-- Label for the EAP anonymous identity of the network -->
    <string name="wifi_eap_anonymous">Anonymous identity</string>
    <!-- Label for the password of the secured network -->
    <string name="wifi_password">Password</string>
    <!-- Label for the check box to show password -->
    <string name="wifi_show_password">Show password</string>
    <!-- Label for the spinner to show ip settings [CHAR LIMIT=25] -->
    <string name="wifi_ip_settings">IP settings</string>
    <!-- Hint for unchanged fields -->
    <string name="wifi_unchanged">(unchanged)</string>
    <!-- Hint for unspecified fields -->
    <string name="wifi_unspecified">(unspecified)</string>
    <!-- Summary for the remembered network. -->
    <string name="wifi_remembered">Remembered</string>
    <!-- Summary for the disabled network. -->
    <string name="wifi_disabled">Disabled</string>
    <!-- Summary for the remembered network but currently not in range. -->
    <string name="wifi_not_in_range">Not in range</string>
    <!-- Summary for the secured network. -->
    <string name="wifi_secured">Secured with <xliff:g id="wifi_security">%1$s</xliff:g></string>
    <!-- Summary for the secured network with WPS being available [CHAR LIMIT=50]-->
    <string name="wifi_secured_with_wps">Secured with <xliff:g id="wifi_security">%1$s</xliff:g> (WPS available)</string>
    <!-- Summary for the secured and remembered network. Status can be "Remembered", "Disabled" or "Not in range". -->
    <string name="wifi_secured_with_status"><xliff:g id="wifi_status">%2$s</xliff:g>, secured with <xliff:g id="wifi_security">%1$s</xliff:g></string>
    <!-- Button label to connect to a Wi-Fi network -->
    <string name="wifi_connect">Connect</string>
    <!-- Button label to delete a Wi-Fi network -->
    <string name="wifi_forget">Forget</string>
    <!-- Button label to save a Wi-Fi network configuration -->
    <string name="wifi_save">Save</string>
    <!-- Button label to dismiss the dialog -->
    <string name="wifi_cancel">Cancel</string>

    <!-- Wi-Fi Advanced Settings --> <skip />
    <!-- Wi-Fi settings screen, advanced, settings section.  This is a header shown above advanced wifi settings. -->
    <string name="wifi_advanced_titlebar">Advanced</string>
    <!-- Wi-Fi settings screen, setting title for choosing the number of channels to be used -->
    <string name="wifi_setting_num_channels_title">Regulatory domain</string>
    <!-- Wi-Fi settings screen, setting summary for choosing the number of channels to be used -->
    <string name="wifi_setting_num_channels_summary">Set the number of channels to use</string>
    <!-- Wi-Fi settings screen, generic error message when the regulatory domain could not be set. -->
    <string name="wifi_setting_num_channels_error">There was a problem setting the regulatory domain.</string>
    <!-- Wi-Fi settings screen, label to be appended to the count in displaying the list of valid channel counts -->
    <string name="wifi_setting_num_channels_channel_phrase"><xliff:g id="num_channels">%1$d</xliff:g> channels</string>
    <!-- Wi-Fi settings screen, setting title for setting the wifi sleep policy -->
    <string name="wifi_setting_sleep_policy_title">Wi-Fi sleep policy</string>
    <!-- Wi-Fi settings screen, setting summary for setting the wifi sleep policy -->
    <string name="wifi_setting_sleep_policy_summary">Specify when to switch from Wi-Fi to mobile data</string>
    <!-- Wi-Fi settings screen, generic error message when the sleep policy could not be set. -->
    <string name="wifi_setting_sleep_policy_error">There was a problem setting the sleep policy.</string>
    <!-- Wi-Fi settings screen, advanced, title of the item to show the Wi-Fi device's MAC address. -->
    <string name="wifi_advanced_mac_address_title">MAC address</string>
    <!-- Title of the screen to adjust IP settings -->
    <!-- Wi-Fi settings screen, advanced, title of the item to show the Wi-Fi device's current IP address. -->
    <string name="wifi_advanced_ip_address_title">IP address</string>

    <string name="wifi_ip_settings_titlebar">IP settings</string>
    <!-- Menu ietm to save the IP settings -->
    <string name="wifi_ip_settings_menu_save">Save</string>
    <!-- Menu ietm to cancel the IP settings -->
    <string name="wifi_ip_settings_menu_cancel">Cancel</string>
    <!-- Error message if the IP address is not valid [CHAR LIMIT=50]-->
    <string name="wifi_ip_settings_invalid_ip_address">Please type a valid IP address.</string>
    <!-- Error message if the gateway is not valid [CHAR LIMIT=50]-->
    <string name="wifi_ip_settings_invalid_gateway">Please type a valid gateway address.</string>
    <!-- Error message if the dns is not valid [CHAR LIMIT=50]-->
    <string name="wifi_ip_settings_invalid_dns">Please type a valid dns address.</string>
    <!-- Error message if the network prefix length is not valid [CHAR LIMIT=50]-->
    <string name="wifi_ip_settings_invalid_network_prefix_length">Please type a network prefix length between 0 and 32.</string>
    <!-- Label for the DNS (first one) -->
    <string name="wifi_dns1">DNS 1</string>
    <!-- Label for the DNS (second one)-->
    <string name="wifi_dns2">DNS 2</string>
    <!-- Label for the gateway of the network -->
    <string name="wifi_gateway">Gateway</string>
    <!-- Label for the network prefix of the network [CHAR LIMIT=25]-->
    <string name="wifi_network_prefix_length">Network prefix length</string>

    <!-- Wifi AP settings-->
    <!-- Label for wifi tether checkbox. Toggles Access Point on/off -->
    <string name="wifi_tether_checkbox_text">Portable Wi-Fi hotspot</string>
    <!-- Subtext for wifi tether checkbox on success -->
    <string name="wifi_tether_enabled_subtext">Portable hotspot <xliff:g id="network_ssid">%1$s</xliff:g> active</string>
    <!-- Subtext for wifi tether checkbox on failure -->
    <string name="wifi_tether_failed_subtext">Portable Wi-Fi hotspot error</string>
    <!-- Label for Wi-fi tether settings preference -->
    <string name="wifi_tether_settings_text">Portable Wi-Fi hotspot settings</string>
    <!-- Subtext for Wi-fi tether settings preference -->
    <string name="wifi_tether_settings_subtext">Set up &amp; manage portable Wi-Fi hotspot</string>
    <!-- Title of the Wi-fi settings screen -->
    <string name="wifi_tether_settings_title">Portable Wi-Fi hotspot settings</string>
    <!-- Used to open the ssid and security dialog for Wifi Access Point -->
    <string name="wifi_tether_configure_ap_text">Configure Wi-Fi hotspot</string>
    <!-- Subtext on configuration preference to indicate SSID and security chosen -->
    <string name="wifi_tether_configure_subtext"><xliff:g id="network_ssid">%1$s</xliff:g> <xliff:g id="network_security">%2$s</xliff:g> portable Wi-Fi hotspot</string>
    <!-- Default access point SSID used for tethering -->
    <string name="wifi_tether_configure_ssid_default">AndroidHotspot</string>


    <!-- Do not translate. Used for diagnostic screens, precise translation is not necessary
         Wi-Fi Testing on the diagnostic screen-->
    <string name="testing_wifi_info" translatable="false">Wifi information</string>
    <!-- Do not translate. Used for diagnostic screens, precise translation is not necessary
         Menu item for WifiManager disableNetwork API-->
    <string name="disableNetwork" translatable="false">disableNetwork</string>
    <!-- Do not translate. Used for diagnostic screens, precise translation is not necessary
         Menu item for WifiManager enableNetwork API-->
    <string name="enableNetwork" translatable="false">enableNetwork</string>
    <!-- Do not translate. Used for diagnostic screens, precise translation is not necessary
         Menu item for WifiManager disconnect API-->
    <string name="disconnect" translatable="false">disconnect</string>
    <!-- Do not translate. Used for diagnostic screens, precise translation is not necessary
         Menu item for WifiManager getConfiguredNetworks API-->
    <string name="getConfiguredNetworks" translatable="false">getConfiguredNetworks</string>
    <!-- Do not translate. Used for diagnostic screens, precise translation is not necessary
         Menu item for WifiManager getConnectionInfo API-->
    <string name="getConnectionInfo" translatable="false">getConnectionInfo</string>
    <!-- Do not translate. Used for diagnostic screens, precise translation is not necessary
         Menu item on Wifi information screen-->
    <string name="wifi_api_test" translatable="false">Wifi API</string>
    <!-- Do not translate. Used for diagnostic screens, precise translation is not necessary
         Menu item on Wifi information screen-->
    <string name="wifi_status_test" translatable="false">Wifi Status</string>
    <!-- Do not translate. Used for diagnostic screens, precise translation is not necessary
         Button text on Wifi Status screen-->
    <string name="wifi_update" translatable="false">Refresh Stats</string>
    <!-- Do not translate. Used for diagnostic screens, precise translation is not necessary
         Label on Wifi Status screen-->
    <string name="wifi_state_label" translatable="false">Wifi State :</string>
    <!-- Do not translate. Used for diagnostic screens, precise translation is not necessary
         Label on Wifi Status screen-->
    <string name="network_state_label" translatable="false">Network State :</string>
    <!-- Do not translate. Used for diagnostic screens, precise translation is not necessary
        Label on Wifi Status screen-->
    <string name="supplicant_state_label" translatable="false">Supplicant State :</string>
    <!-- Do not translate. Used for diagnostic screens, precise translation is not necessary
         Label on Wifi Status screen-->
    <string name="rssi_label" translatable="false">RSSI :</string>
    <!-- Do not translate. Used for diagnostic screens, precise translation is not necessary
         Label on Wifi Status screen-->
    <string name="bssid_label" translatable="false">BSSID :</string>
    <!-- Do not translate. Used for diagnostic screens, precise translation is not necessary
         Label on Wifi Status screen-->
    <string name="ssid_label" translatable="false">SSID :</string>
    <!-- Do not translate. Used for diagnostic screens, precise translation is not necessary
         Label on Wifi Status screen-->
    <string name="hidden_ssid_label" translatable="false">Hidden SSID :</string>
    <!-- Do not translate. Used for diagnostic screens, precise translation is not necessary
         Label on Wifi Status screen-->
    <string name="ipaddr_label" translatable="false">IPaddr :</string>
    <!-- Do not translate. Used for diagnostic screens, precise translation is not necessary
         Label on Wifi Status screen-->
    <string name="macaddr_label" translatable="false">MAC addr :</string>
    <!-- Do not translate. Used for diagnostic screens, precise translation is not necessary
         Label on Wifi Status screen-->
    <string name="networkid_label" translatable="false">Network ID :</string>
    <!-- Do not translate. Used for diagnostic screens, precise translation is not necessary
         Label on Wifi Status screen-->
    <string name="link_speed_label" translatable="false">Link Speed :</string>
    <!-- Do not translate. Used for diagnostic screens, precise translation is not necessary
         Label on Wifi Status screen-->
    <string name="scan_list_label" translatable="false">Scan results :</string>

    <!-- wifi state values-->
    <!-- Do not translate. Used for diagnostic screens, precise translation is not necessary -->
    <string name="wifi_state_disabling" translatable="false">Disabling</string>
    <!-- Do not translate. Used for diagnostic screens, precise translation is not necessary -->
    <string name="wifi_state_disabled" translatable="false">Disabled</string>
    <!-- Do not translate. Used for diagnostic screens, precise translation is not necessary -->
    <string name="wifi_state_enabling" translatable="false">Enabling</string>
    <!-- Do not translate. Used for diagnostic screens, precise translation is not necessary -->
    <string name="wifi_state_enabled" translatable="false">Enabled</string>
    <!-- Do not translate. Used for diagnostic screens, precise translation is not necessary -->
    <string name="wifi_state_unknown" translatable="false">Unknown</string>

    <!-- Do not translate. Used for diagnostic screens, precise translation is not necessary
         Menu item on Wifi information screen-->
    <string name="wifi_config_info" translatable="false">Wifi Config</string>
    <!-- Do not translate. Used for diagnostic screens, precise translation is not necessary
         Label on Wifi Configuration screen-->
    <string name="config_list_label" translatable="false">Configured Networks</string>

    <!-- Sound and alerts settings -->
    <!-- Main Settings screen setting option name to go into the sound settings screen -->
    <string name="sound_settings_title">Sound</string>
    <!-- Main Settings screen setting option name to go into the display settings screen -->
    <string name="display_settings_title">Display</string>
    <!-- Sound settings screen heading -->
    <string name="sound_settings">Sound settings</string>
    <!-- Sound settings screen, setting option name checkbox -->
    <string name="silent_mode_title">Silent mode</string>
    <!-- Sound settings screen, setting option summary text when going into silent mode.  Media and alarms sounds WILL NOT be silenced in silent mode. -->
    <string name="silent_mode_summary">Silence all sounds except media &amp; alarms</string>
    <!-- Sound settings screen, setting option summary text when going into silent mode.  Media WILL NOT be silenced in silent mode, but alarms WILL be silenced. -->
    <string name="silent_mode_incl_alarm_summary">All sounds except media are silenced</string>
    <!-- Sound settings screen, setting option name to pick ringtone (a list dialog comes up)-->
    <string name="ringtone_title">Phone ringtone</string>
    <!-- Sound settings screen, setting option summary text -->
    <string name="ringtone_summary">""</string>
    <!-- Sound settings screen, volume title -->
    <string name="all_volume_title">Volume</string>
    <!-- Sound settings screen, setting option name -->
    <string name="ring_volume_title">Ringer volume</string>
    <!-- Sound settings screen, setting option summary text -->
    <string name="ring_volume_summary">""</string>
    <!-- Sound settings screen, setting option name checkbox -->
    <string name="vibrate_in_silent_title">Vibrate when silent</string>
    <!-- Sound settings screen, setting option summary text -->
    <string name="vibrate_in_silent_summary">Allow vibration feedback in silent mode</string>
    <!-- Sound settings screen, setting option name checkbox -->
    <string name="vibrate_title">Vibrate</string>
    <!-- Sound settings screen, setting option summary text -->
    <string name="vibrate_summary">Vibration feedback for calls and notifications</string>
    <!-- Sound settings screen, setting option name -->
    <string name="notification_sound_title">Notification ringtone</string>
    <!-- Sound settings screen, setting option summary text -->
    <string name="notification_sound_summary">""</string>
    <!-- Sound settings screen, notification light repeat pulsing title -->
    <string name="notification_pulse_title">Pulse notification light</string>
    <!-- Sound settings screen, notification light repeat pulsing summary -->
    <string name="notification_pulse_summary">Pulse trackball light repeatedly for new notifications</string>
    <!-- Sound settings screen, the title of the volume bar to adjust the incoming call volume -->
    <string name="incoming_call_volume_title">Ringtone</string>
    <!-- Sound settings screen, the title of the volume bar to adjust the notification volume -->
    <string name="notification_volume_title">Notification</string>
    <!-- Sound settings screen, the caption of the checkbox for having the notification volume be
         the same as the incoming call volume. -->
    <string name="checkbox_notification_same_as_incoming_call">Use incoming call volume for notifications</string>
    <!-- Sound settings screen, setting option title-->
    <string name="notification_sound_dialog_title">Select notification ringtone</string>
    <!-- Sound settings screen, setting option name -->
    <string name="media_volume_title">Media</string>
    <!-- Sound settings screen, setting option summary text -->
    <string name="media_volume_summary">Set volume for music and videos</string>
    <!-- Sound settings screen, alarm volume slider title -->
    <string name="alarm_volume_title">Alarm</string>
    <!-- Sound settings screen, dock settings summary-->
    <string name="dock_settings_summary">Audio settings for the attached dock</string>
    <!-- Sound settings screen, setting check box label -->
    <string name="dtmf_tone_enable_title">Audible touch tones</string>
    <!-- Sound settings screen, setting option summary text when check box is selected -->
    <string name="dtmf_tone_enable_summary_on">Play tones when using dial pad</string>
    <!-- Sound settings screen, setting option summary text when check box is clear -->
    <string name="dtmf_tone_enable_summary_off">Play tones when using dial pad</string>
    <!-- Sound settings screen, setting check box label -->
    <string name="sound_effects_enable_title">Audible selection</string>
    <!-- Sound settings screen, setting option summary text when check box is selected -->
    <string name="sound_effects_enable_summary_on">Play sound when making screen selection</string>
    <!-- Sound settings screen, setting option summary text when check box is clear -->
    <string name="sound_effects_enable_summary_off">Play sound when making screen selection</string>
    <!-- Sound settings screen, setting check box label -->
    <string name="lock_sounds_enable_title">Screen lock sounds</string>
    <!-- Sound settings screen, setting option summary text when check box is selected -->
    <string name="lock_sounds_enable_summary_on">Play sounds when locking and unlocking the screen</string>
    <!-- Sound settings screen, setting option summary text when check box is clear -->
    <string name="lock_sounds_enable_summary_off">Play sounds when locking and unlocking the screen</string>
    <!-- Sound settings screen, setting check box label -->
    <string name="haptic_feedback_enable_title">Haptic feedback</string>
    <!-- Sound settings screen, setting option summary text when check box is selected -->
    <string name="haptic_feedback_enable_summary_on">Vibrate when pressing soft keys and on certain UI interactions</string>
    <!-- Sound settings screen, setting option summary text when check box is clear -->
    <string name="haptic_feedback_enable_summary_off">Vibrate when pressing soft keys and on certain UI interactions</string>
    <!-- Sound settings screen, setting option name checkbox to enable/disable audio recording features that improve audio recording in noisy environments -->
    <string name="audio_record_proc_title">Noise cancellation</string>
    <!-- Sound settings screen, setting option summary text -->
    <string name="audio_record_proc_summary">Suppress background noise when speaking or recording.</string>

    <!-- Dock settings title, top level -->
    <string name="dock_settings">Dock</string>
    <!-- Dock settings title -->
    <string name="dock_settings_title">Dock settings</string>
    <!-- Dock audio settings -->
    <string name="dock_audio_settings_title">Audio</string>
    <!-- Dock audio summary for docked to desk dock -->
    <string name="dock_audio_summary_desk">Settings for the attached desktop dock</string>
    <!-- Dock audio summary for docked to car dock -->
    <string name="dock_audio_summary_car">Settings for the attached car dock</string>
    <!-- Dock audio summary for undocked -->
    <string name="dock_audio_summary_none">Phone not docked</string>
    <!-- Dock audio summary for docked to unknown -->
    <string name="dock_audio_summary_unknown">Settings for the attached dock</string>
    <!-- Dock not found dialog title -->
    <string name="dock_not_found_title">Dock not found</string>
    <!-- Dock not found dialog text -->
    <string name="dock_not_found_text">The phone must be docked to configure dock audio</string>
    <!-- Dock settings screen, dock events SFX setting check box label -->
    <string name="dock_sounds_enable_title">Dock insertion sound</string>
    <!-- Dock settings screen, setting option summary text when check box is selected -->
    <string name="dock_sounds_enable_summary_on">Play sound when inserting or removing phone from dock</string>
    <!-- Sound settings screen, setting option summary text when check box is clear -->
    <string name="dock_sounds_enable_summary_off">Don\'t play sound when inserting or removing phone from dock</string>

    <!-- Acounts & Sync settings screen setting option name to go into the screen for data sync settings-->
    <string name="sync_settings">Accounts &amp; sync</string>
    <!-- Main Settings screen setting option summary text for the itme to go into the screen with data sync settings-->
    <string name="sync_settings_summary">Add or remove accounts and change account settings</string>

    <!-- Main Settings screen, setting option name to go into search settings -->
    <string name="search_settings">Search</string>
    <!-- Main Settings screen, setting option summary to go into search settings -->
    <string name="search_settings_summary">Manage search settings and history</string>

    <!-- Display settings -->
    <!-- Sound & display settings screen, section header for settings related to display -->
    <string name="display_settings">Display settings</string>
    <!-- Sound & display settings screen, animations check box label -->
    <string name="animations_title">Animation</string>
    <!-- Sound & display settings screen, animations option summary text when check box is selected -->
    <string name="animations_summary_on">Show animation when opening &amp; closing windows</string>
    <!-- Sound & display settings screen, animations option summary text when check box is clear -->
    <string name="animations_summary_off">Show animation when opening &amp; closing windows</string>
    <!-- Sound & display settings screen, accelerometer-based rotation check box label -->
    <string name="accelerometer_title">Auto-rotate screen</string>
    <!-- Sound & display settings screen, accelerometer-based rotation summary text when check box is selected -->
    <string name="accelerometer_summary_on">Switch orientation automatically when rotating phone</string>
    <!-- Sound & display settings screen, accelerometer-based rotation summary text when check box is clear -->
    <string name="accelerometer_summary_off">Switch orientation automatically when rotating phone</string>
    <!-- Sound & display settings screen, setting option name to change brightness -->
    <string name="brightness">Brightness</string>
    <!-- Sound & display settings screen, setting option summary to change brightness -->
    <string name="brightness_summary">Adjust the brightness of the screen</string>
    <!-- Sound & display settings screen, setting option name to change screen timeout -->
    <string name="screen_timeout">Screen timeout</string>
    <!-- Sound & display settings screen, setting option summary to change screen timeout -->
    <string name="screen_timeout_summary">Adjust the delay before the screen automatically turns off</string>
    <!-- Sound & display settings screen, setting option name to change whether the screen adjusts automatically based on lighting conditions -->
    <string name="automatic_brightness">Automatic brightness</string>

    <!-- SIM lock settings title -->
    <string name="sim_lock_settings">SIM card lock settings</string>
    <!-- Security & location settings screen, setting option name -->
    <string name="sim_lock_settings_category">Set up SIM card lock</string>
    <!-- Security & location settings screen, section heading for settings related to sim card locking -->
    <string name="sim_lock_settings_title">SIM card lock</string>
    <!-- SIM card lock settings screen, setting check box label -->
    <string name="sim_pin_toggle">Lock SIM card</string>
    <!-- SIM card lock settings screen, setting option summary text when SIM lock check box is selected -->
    <string name="sim_lock_on">Require PIN to use phone</string>
    <!-- SIM card lock settings screen, setting option summary text when SIM lock check box is clear -->
    <string name="sim_lock_off">Require PIN to use phone</string>
    <!-- SIM card lock settings screen, setting option name to change the SIM PIN -->
    <string name="sim_pin_change">Change SIM PIN</string>
    <!-- SIM card lock settings screen, SIM PIN dialog message instruction -->
    <string name="sim_enter_pin">SIM PIN</string>
    <!-- SIM card lock settings screen, SIM PIN dialog message instruction -->
    <string name="sim_enable_sim_lock">Lock SIM card</string>
    <!-- SIM card lock settings screen, SIM PIN dialog message instruction -->
    <string name="sim_disable_sim_lock">Unlock SIM card</string>
    <!-- SIM card lock settings screen, SIM PIN dialog message instruction -->
    <string name="sim_enter_old">Old SIM PIN</string>
    <!-- SIM card lock settings screen, SIM PIN dialog message instruction -->
    <string name="sim_enter_new">New SIM PIN</string>
    <string name="sim_reenter_new">Re-type new PIN</string>
    <!-- SIM card lock settings screen, SIM PIN dialog message instruction -->
    <string name="sim_change_pin">SIM PIN</string>
    <!-- SIM card lock settings screen, SIM PIN dialog message when wrong PIN is entered -->
    <string name="sim_bad_pin">Incorrect PIN!</string>
    <!-- SIM card lock settings screen, SIM PIN dialog message when PINs don't match -->
    <string name="sim_pins_dont_match">PINs don\'t match!</string>
    <!-- SIM card lock settings screen, toast after not entering correct SIM PIN -->
    <string name="sim_change_failed">Unable to change PIN.\nPossibly incorrect PIN.</string>
    <!-- SIM card lock settings screen, SIM PIN dialog message when the entered PIN is correct-->
    <string name="sim_change_succeeded">SIM PIN changed successfully</string>
    <!-- SIM card lock settings screen, toast after not entering correct SIM PIN -->
    <string name="sim_lock_failed">Unable to change SIM card lock state.\nPossibly incorrect PIN.</string>
    <!-- SIM card lock settings screen, SIM PIN dialog button labels: -->
    <string name="sim_enter_ok">OK</string>
    <!-- SIM card lock settings screen, SIM PIN dialog button labels: -->
    <string name="sim_enter_cancel">Cancel</string>

    <!-- Advanced (used for diagnostics) device info activity title -->
    <string name="device_info_settings">Phone status</string>

    <!-- About phone screen, list item title.  Takes the user to the screen for seeing and installing system updates. -->
    <string name="system_update_settings_list_item_title">System updates</string>
    <!-- About phone screen, list item summary.  Takes the user to the screen for seeing and installing system updates. -->
    <string name="system_update_settings_list_item_summary">""</string>

    <!-- About phone screen, status item label -->
    <string name="firmware_version">Android version</string>
    <!-- About phone screen, status item label-->
    <string name="model_number">Model number</string>
    <!-- About phone screen,  setting option name-->
    <string name="baseband_version">Baseband version</string>
    <!-- About phone screen,  setting option name-->
    <string name="kernel_version">Kernel version</string>
    <!-- About phone screen,  setting option name-->
    <string name="build_number">Build number</string>

    <!-- About phone screen, show when a value of some status item is unavailable. -->
    <string name="device_info_not_available">Not available</string>
    <!-- About phone screen, phone status screen title -->
    <string name="device_status_activity_title">Status</string>
    <!-- About phone screen, title of the item to go into the Phone status screen -->
    <string name="device_status">Status</string>
    <!-- About phone screen, summary of the item to go into the phone status screen -->
    <string name="device_status_summary">Phone number, signal, etc.</string>
    <!-- Main settings screen item's title to go into the SD card and storage settings screen [CHAR LIMIT=25] -->
    <string name="storage_settings" product="nosdcard">Shared &amp; secure storage storage</string>
    <!-- Main settings screen item's title to go into the SD card and storage settings screen-->
    <string name="storage_settings">Storage</string>
    <!-- SD card and storage settings screen title -->
    <string name="storage_settings_title">Storage settings</string>
    <!-- [CHAR LIMIT=100] Main settings screen item's summary for the SD card and storage settings -->
    <string name="storage_settings_summary" product="nosdcard">Unmount USB storage, view available storage</string>
    <!-- [CHAR LIMIT=100] Main settings screen item's summary for the SD card and storage settings -->
    <string name="storage_settings_summary" product="default">Unmount SD card, view available storage</string>
    <!-- Do not translate. About phone, status item title -->
    <string name="status_imei">IMEI</string>
    <!-- Do not translate. About phone, status item title -->
    <string name="status_imei_sv">IMEI SV</string>
    <!-- About phone, status item title.  The phone number of the current device.-->
    <string name="status_number">My phone number</string>
    <!-- About phone, status item title.  The phone MIN number of the current device.-->
    <string name="status_min_number">MIN</string>
    <!-- About phone, status item title.  The phone PRL Version of the current device.-->
    <string name="status_prl_version">PRL Version</string>
    <!-- About phone, status item title.  The phone MEID number of the current device.-->
    <string name="status_meid_number">MEID</string>
    <!-- About phone, status item title for the type of data phone network we're connected to, for example 3G or Edge or GPRS -->
    <string name="status_network_type">Mobile network type</string>
    <!-- About phone, status item title. The status of data access.  For example, the value may be "Connected" -->
    <string name="status_data_state">Mobile network state</string>
    <!-- About phone, status item title. The status of whether we have service.  for example, the value may be "In service" -->
    <string name="status_service_state">Service state</string>
    <!-- About phone, status item title. The  current cell tower signal strength -->
    <string name="status_signal_strength">Signal strength</string>
    <!-- About phone, status item title, The status for roaming.  For example, the value might be "Not roaming" -->
    <string name="status_roaming">Roaming</string>
    <!-- About phone, status item title. The cell carrier that the user is connected to.  -->
    <string name="status_operator">Network</string>
    <!-- About phone, status item title.  The MAC address of the Wi-Fi network adapter. -->
    <string name="status_wifi_mac_address">Wi-Fi MAC address</string>
    <!-- About phone, status item title.  The bluetooth adapter's hardware address-->
    <string name="status_bt_address">Bluetooth address</string>
    <!-- About phone, status item value if the actual value is not available. -->
    <string name="status_unavailable">Unavailable</string>
    <!-- About phone, status item title.  How long the device has been running since its last reboot. -->
    <string name="status_up_time">Up time</string>
    <!-- About phone, status item title.  How much time the device has had its main CPU awake. -->
    <string name="status_awake_time">Awake time</string>
    <!-- SD card & phone storage settings screen heading. This is displayed above items that pertain to the phone's internal storage  -->
    <string name="internal_memory">Internal storage</string>
    <!-- SD card & phone storage settings screen heading. This is displayed above items that pertain to the SD card [CHAR LIMIT=30] -->
    <string name="sd_memory" product="nosdcard">USB storage</string>
    <!-- SD card & phone storage settings screen heading. This is displayed above items that pertain to the SD card -->
    <string name="sd_memory" product="default">SD card</string>
    <!-- SD card & phone storage settings title. The amount of free space for some storage partition.  For example, this is listed under both the "Internal phone storage" section and the "SD card" section. -->
    <string name="memory_available">Available space</string>
    <!-- SD card & phone storage settings screen heading.  The total amount of storage space for some storage partition.  For example, this is listed under both the "Internal phone storage" section and the "SD card" section -->
    <string name="memory_size">Total space</string>
    <!-- SD card & phone storage settings item title that will result in the phone unmounting the SD card.  This will be done before the user phyiscally removes the SD card from the phone.  Kind of like the "Safely remove" on some operating systems.   [CHAR LIMIT=25] -->
<<<<<<< HEAD
    <string name="sd_eject" product="nosdcard">Unmount shared storage</string>
    <!-- SD card & phone storage settings item title that will result in the phone unmounting the SD card.  This will be done before the user phyiscally removes the SD card from the phone.  Kind of like the "Safely remove" on some operating systems.   -->
=======
>>>>>>> 593a7049
    <string name="sd_eject" product="default">Unmount SD card</string>
    <!-- SD card & phone storage settings item title that will result in the phone unmounting the SD card.  This will be done before the user phyiscally removes the SD card from the phone.  Kind of like the "Safely remove" on some operating systems.   [CHAR LIMIT=30] -->
    <string name="sd_eject_summary" product="nosdcard">Unmount the internal USB storage so you can format it</string>
    <!-- SD card & phone storage settings item title that will result in the phone unmounting the SD card.  This will be done before the user phyiscally removes the SD card from the phone.  Kind of like the "Safely remove" on some operating systems.   -->
    <string name="sd_eject_summary" product="default">Unmount the SD card for safe removal</string>
    <!-- SD card & phone storage settings item title for toggling PTP mode on and off.  When PTP mode is on the device will appear on the USB bus as a PTP camera device instead of an MTP music player.   -->
    <string name="ptp_mode">Enable PTP mode</string>
    <!-- SD card & phone storage settings item summary for toggling PTP mode on and off.  When PTP mode is on the device will appear on the USB bus as a PTP camera device instead of an MTP music player.   -->
    <string name="ptp_mode_summary">Appear on USB as a PTP camera device instead of an MTP device</string>

    <!-- SD card & phone storage settings item summary that is displayed when no SD card is inserted.  This version of the string can probably never come up on current hardware. [CHAR LIMIT=25] -->
    <string name="sd_insert_summary" product="nosdcard">Insert USB storage for mounting</string>
    <!-- SD card & phone storage settings item summary that is displayed when no SD card is inserted -->
    <string name="sd_insert_summary" product="default">Insert an SD card for mounting</string>
    <!-- SD card & phone storage settings item title that will result in the phone mounting the SD card. [CHAR LIMIT=25] -->
<<<<<<< HEAD
    <string name="sd_mount" product="nosdcard">Mount shared storage</string>
    <!-- SD card & phone storage settings item title that will result in the phone mounting the SD card. -->
    <string name="sd_mount" product="default">Mount SD card</string>
    <!-- SD card & phone storage settings item title that will result in the phone mounting the SD card. [CHAR LIMIT=30] -->
    <string name="sd_mount_summary" product="nosdcard">Mount the internal USB storage</string>
=======
    <string name="sd_mount">Mount SD card</string>
>>>>>>> 593a7049
    <!-- SD card & phone storage settings item title that will result in the phone mounting the SD card. -->
    <string name="sd_mount_summary">Mount the SD card</string>
    <!-- SD card & phone storage settings item title that will result in the phone formatting the USB storage.   [CHAR LIMIT=25] -->
    <string name="sd_format" product="nosdcard">Erase USB storage</string>
    <!-- SD card & phone storage settings item title that will result in the phone formatting the SD card.   [CHAR LIMIT=25] -->
<<<<<<< HEAD
    <string name="sd_format" product="nosdcard">Format shared storage</string>
    <!-- SD card & phone storage settings item title that will result in the phone formatting the SD card.   -->
    <string name="sd_format" product="default">Format SD card</string>
=======
    <string name="sd_format" product="default">Erase SD card</string>
>>>>>>> 593a7049
    <!-- SD card & phone storage settings item title that will result in the phone unmounting the SD card.   [CHAR LIMIT=30] -->
    <string name="sd_format_summary" product="nosdcard">Erases all data on the phone\'s internal USB storage, such such as music and photos.</string>
    <!-- SD card & phone storage settings item title that will result in the phone unmounting the SD card.   -->
    <string name="sd_format_summary" product="default">Erases all data on the phone\'s SD card, such as music and photos.</string>
    <!-- SD card status when it is not available status -->
    <string name="sd_unavailable">Unavailable</string>
    <!-- SD card status when it is mounted as read only  -->
    <string name="read_only">\u0020(Read-only)</string>
    <!-- SD card eject confirmation dialog title   [CHAR LIMIT=25] -->
    <string name="dlg_confirm_unmount_title" product="nosdcard">Unmount USB storage</string>
    <!-- SD card eject confirmation dialog title   -->
    <string name="dlg_confirm_unmount_title" product="default">Unmount SD card</string>
    <!-- SD card eject confirmation dialog  [CHAR LIMIT=NONE] -->
    <string name="dlg_confirm_unmount_text" product="nosdcard">If you unmount the USB storage, some applications you are using will stop and may be unavailable until you remount the USB storage.</string>
    <!-- SD card eject confirmation dialog  -->
    <string name="dlg_confirm_unmount_text" product="default">If you unmount the SD card, some applications you are using will stop and may be unavailable until you remount the SD card.</string>
    <!-- SD card eject error dialog title   [CHAR LIMIT=30] -->
    <string name="dlg_error_unmount_title" product="nosdcard">Unmounting USB storage failed</string>
    <!-- SD card eject error dialog title   -->
    <string name="dlg_error_unmount_title" product="default">Unmount SD card failed</string>
    <!-- SD card eject error dialog text   [CHAR LIMIT=NONE] -->
    <string name="dlg_error_unmount_text" product="nosdcard">Cannot unmount USB storage. Try again later.</string>
    <!-- SD card eject error dialog text   -->
    <string name="dlg_error_unmount_text" product="default">Cannot unmount SD card. Try again later.</string>
    <!-- SD card unmount informative text   [CHAR LIMIT=NONE] -->
    <string name="unmount_inform_text" product="nosdcard">USB storage will be unmounted.</string>
    <!-- SD card unmount informative text   [CHAR LIMIT=NONE] -->
    <string name="unmount_inform_text" product="default">SD card will be unmounted.</string>
    <!-- SD card eject progress title   -->
    <string name="sd_ejecting_title">Unmounting</string>
    <!-- SD card eject progress text   -->
    <string name="sd_ejecting_summary">Unmount in progress</string>

    <!-- Phone info screen, section titles: -->
    <string name="battery_status_title">Battery status</string>
    <!-- Phone info screen, section titles: -->
    <string name="battery_level_title">Battery level</string>

    <!-- APN Settings -->
    <!-- APN settings screen title -->
    <string name="apn_settings">APNs</string>
    <!-- Screen title after user selects APNs setting option -->
    <string name="apn_edit">Edit access point</string>
    <!-- Edit access point label summary text when no value has been set -->
    <string name="apn_not_set">&lt;Not set&gt;</string>
    <!-- Edit access point labels: A label the user can give to the APN to allow him to differentiate it from the others -->
    <string name="apn_name">Name</string>
    <!-- Edit access point labels: The actual access point name-->
    <string name="apn_apn">APN</string>
    <!-- Edit access point labels: The addess of the proxy to use for this APN -->
    <string name="apn_http_proxy">Proxy</string>
    <!-- Edit access point labels: The port number of the proxy to use for this APN -->
    <string name="apn_http_port">Port</string>
    <!-- Edit access point labels: The username that will be used when conencting to this APN-->
    <string name="apn_user">Username</string>
    <!-- Edit access point labels: The password that will be used when connecting to this APN -->
    <string name="apn_password">Password</string>
    <!-- Edit access point labels: The server address to conenct to for this APN -->
    <string name="apn_server">Server</string>
    <!-- Edit access point labels: -->
    <string name="apn_mmsc">MMSC</string>
    <!-- Edit access point labels: The proxy to use for MMS (multimedia messages)-->
    <string name="apn_mms_proxy">MMS proxy</string>
    <!-- Edit access point labels: The port on the proxy used for MMS-->
    <string name="apn_mms_port">MMS port</string>
    <!-- Edit access point labels: -->
    <string name="apn_mcc">MCC</string>
    <!-- Edit access point labels: -->
    <string name="apn_mnc">MNC</string>
    <!-- Edit acces  point labels: Authenticaton type-->
    <string name="apn_auth_type">Authentication type</string>
    <!-- Authentication Typs: None -->
    <string name="apn_auth_type_none">None</string>
    <!-- Authentication Typs: PAP -->
    <string name="apn_auth_type_pap">PAP</string>
    <!-- Authentication Typs: CHAP -->
    <string name="apn_auth_type_chap">CHAP</string>
    <!-- Authentication Typs: PAP or CHAP -->
    <string name="apn_auth_type_pap_chap">PAP or CHAP</string>
    <!-- Edit access point labels: The type of APN -->
    <string name="apn_type">APN type</string>
    <!-- Edit access point screen menu option to delete this APN -->
    <string name="menu_delete">Delete APN</string>
    <!-- APNs screen menu option to create a brand spanking new APN -->
    <string name="menu_new">New APN</string>
    <!-- Edit access point screen menu option to save the user's changes for this APN to the persistent storage -->
    <string name="menu_save">Save</string>
    <!-- Edit access point screen menu option to discard the user's changes for this APN -->
    <string name="menu_cancel">Discard</string>
    <!-- APN error dialog title -->
    <string name="error_title">Attention</string>
    <!-- APN error dialog messages: -->
    <string name="error_name_empty">The Name field cannot be empty.</string>
    <!-- APN error dialog messages: -->
    <string name="error_apn_empty">The APN cannot be empty.</string>
    <!-- APN error dialog messages: -->
    <string name="error_mcc_not3">MCC field must be 3 digits.</string>
    <!-- APN error dialog messages: -->
    <string name="error_mnc_not23">MNC field must be 2 or 3 digits.</string>
    <!-- The message of dialog indicated restoring default APN settings in progress -->
    <string name="restore_default_apn">Restoring default APN settings</string>
    <!-- APNs screen menu option to reset default APN settings -->
    <string name="menu_restore">Reset to default</string>
    <!-- APNs screen toast message to inform reset default APN settings is completed -->
    <string name="restore_default_apn_completed">Reset default APN settings completed</string>

    <!-- Master Clear -->
    <!-- SD card & phone storage settings screen, setting option name under Internal phone storage heading -->
    <string name="master_clear_title">Factory data reset</string>
    <!-- SD card & phone storage settings screen, setting option summary text under Internal phone storage heading -->
    <string name="master_clear_summary">Erases all data on phone</string>
    <!-- SD card & phone storage settings screen, message on screen after user selects Factory data reset [CHAR LIMIT=NONE] -->
    <string name="master_clear_desc" product="nosdcard">"This will erase all data from your phone\'s <b>internal storage</b>, including:\n\n<li>Your Google account</li>\n<li>System and application data and settings</li>\n<li>Downloaded applications</li>\n\nTo clear all data on this phone the <b>USB storage</b> needs to be erased.\n\n"</string>
    <!-- SD card & phone storage settings screen, message on screen after user selects Factory data reset -->
    <string name="master_clear_desc" product="default" >"This will erase all data from your phone\'s <b>internal storage</b>, including:\n\n<li>Your Google account</li>\n<li>System and application data and settings</li>\n<li>Downloaded applications</li>\n\nTo also clear music, pictures, and other user data, the <b>SD card</b> needs to be erased.\n\n"</string>
    <!-- SD card & phone storage settings screen, label for check box to erase USB storage [CHAR LIMIT=30] -->
    <string name="erase_external_storage" product="nosdcard">Erase USB storage</string>
    <!-- SD card & phone storage settings screen, label for check box to erase SD card [CHAR LIMIT=30] -->
    <string name="erase_external_storage" product="default">Erase SD card</string>
    <!-- SD card & phone storage settings screen, description for check box to erase USB storage [CHAR LIMIT=30] -->
    <string name="erase_external_storage_description" product="nosdcard">Erase all the data on the phone\'s internal USB storage, such as music or photos.</string>
    <!-- SD card & phone storage settings screen, description for check box to erase USB storage [CHAR LIMIT=30] -->
    <string name="erase_external_storage_description" product="default">Erase all the data on the phone\'s SD card, such as music or photos.</string>
    <!-- SD card & phone storage settings screen, button on screen after user selects Factory data reset -->
    <string name="master_clear_button_text">Reset phone</string>
    <!-- SD card & phone storage settings screen, message on screen after user selects Reset phone button -->
    <string name="master_clear_final_desc">Erase all of your personal information and any downloaded applications? It is impossible to reverse this action!</string>
    <!-- SD card & phone storage settings screen, button on screen after user selects Reset phone button -->
    <string name="master_clear_final_button_text">Erase everything</string>
    <!-- Message to draw an unlock pattern before clearing the device -->
    <string name="master_clear_gesture_prompt">Draw your unlock pattern</string>
    <!-- Explanation of drawing unlockp attern to reset phone -->
    <string name="master_clear_gesture_explanation">You must draw your unlock pattern to confirm a phone reset.</string>
    <!-- Master clear failed message -->
    <string name="master_clear_failed">No reset was performed because the System Clear service is not available.</string>

    <!-- Media Format -->
    <!-- SD card & phone storage settings screen, setting option name under Internal phone storage heading [CHAR LIMIT=25] -->
    <string name="media_format_title" product="nosdcard">Erase USB storage</string>
    <!-- SD card & phone storage settings screen, setting option name under Internal phone storage heading -->
<<<<<<< HEAD
    <string name="media_format_title" product="default">Format SD card.</string>
=======
    <string name="media_format_title" product="default">Erase SD card</string>
>>>>>>> 593a7049
    <!-- SD card & phone storage settings screen, setting option summary text under Internal phone storage heading [CHAR LIMIT=30] -->
    <string name="media_format_summary" product="nosdcard">Erases all data in USB storage</string>
    <!-- SD card & phone storage settings screen, setting option summary text under Internal phone storage heading -->
    <string name="media_format_summary" product="default">Erases all data on the SD card</string>
    <!-- SD card & phone storage settings screen, message on screen after user selects Factory data reset [CHAR LIMIT=NONE] -->
    <string name="media_format_desc" product="nosdcard">This action will erase the USB storage. You will lose <b>all</b> data stored there!</string>
    <!-- SD card & phone storage settings screen, message on screen after user selects Factory data reset [CHAR LIMIT=NONE] -->
    <string name="media_format_desc" product="default">This action will erase the SD card. You will lose <b>all</b> data on the card!</string>
    <!-- SD card & phone storage settings screen, button on screen after user selects Factory data reset [CHAR LIMIT=25] -->
    <string name="media_format_button_text" product="nosdcard">Erase USB storage</string>
    <!-- SD card & phone storage settings screen, button on screen after user selects Factory data reset -->
    <string name="media_format_button_text" product="default">Erase SD card</string>
    <!-- SD card & phone storage settings screen, message on screen after user selects Format media button [CHAR LIMIT=NONE] -->
    <string name="media_format_final_desc" product="nosdcard">Format USB storage, erasing all files stored there? Action cannot be reversed!</string>
    <!-- SD card & phone storage settings screen, message on screen after user selects Format media button [CHAR LIMIT=NONE] -->
    <string name="media_format_final_desc" product="default">Format SD card, erasing all files stored there? Action cannot be reversed!</string>
    <!-- SD card & phone storage settings screen, button on screen after user selects Format media button -->
    <string name="media_format_final_button_text">Erase everything</string>
    <!-- Message to draw an unlock pattern before clearing the device -->
    <string name="media_format_gesture_prompt">Draw your unlock pattern</string>
    <!-- Explanation of drawing unlock pattern to format card [CHAR LIMIT=NONE] -->
    <string name="media_format_gesture_explanation" product="nosdcard">You must draw your unlock pattern to confirm that you want to format the USB storage.</string>
    <!-- Explanation of drawing unlock pattern to format card [CHAR LIMIT=NONE] -->
    <string name="media_format_gesture_explanation" product="default">You must draw your unlock pattern to confirm that you want to format the SD card.</string>

    <!-- Main settings screen, Call settings title for item to go into the call settings -->
    <string name="call_settings_title">Call settings</string>
    <!-- Main settings screen, Call settings summary for item to go into call settings -->
    <string name="call_settings_summary">Set up voicemail, call forwarding, call waiting, caller ID</string>

    <!-- Tethering controls, item title to go into the tethering settings -->
    <!-- Tethering controls, item title to go into the tethering settings when only USB tethering is available [CHAR LIMIT=25]-->
    <string name="tether_settings_title_usb">USB tethering</string>
    <!-- Tethering controls, item title to go into the tethering settings when only Wifi tethering is available [CHAR LIMIT=25]-->
    <string name="tether_settings_title_wifi">Portable hotspot</string>
    <!-- Tethering controls, item title to go into the tethering settings when only Bluetooth tethering is available [CHAR LIMIT=25]-->
    <string name="tether_settings_title_bluetooth">Bluetooth tethering</string>
    <!-- Tethering controls, item title to go into the tethering settings when USB and Bluetooth tethering are available [CHAR LIMIT=25]-->
    <string name="tether_settings_title_usb_bluetooth">Tethering</string>
    <!-- Tethering controls, item title to go into the tethering settings when USB, Bluetooth and Wifi tethering are available [CHAR LIMIT=25]-->
    <string name="tether_settings_title_all">Tethering &amp; portable hotspot</string>

    <!-- Tethering controls, the item summary for the user to go into the tethering settings -->
    <!-- Tethering controls, the item summary for the user to go into the tethering settings when only USB tethering is available [CHAR LIMIT=100]-->
    <string name="tether_settings_summary_usb">Share your phone\'s mobile data connection via USB</string>
    <!-- Tethering controls, the item summary for the user to go into the tethering settings when only Wifi tethering is available [CHAR LIMIT=100]-->
    <string name="tether_settings_summary_wifi">Share your phone\'s mobile connection as a portable Wi-Fi hotspot</string>
    <!-- Tethering controls, the item summary for the user to go into the tethering settings when only Bluetooth tethering is available [CHAR LIMIT=100]-->
    <string name="tether_settings_summary_bluetooth">Share your phone\'s mobile connection via Bluetooth</string>
    <!-- Tethering controls, the item summary for the user to go into the tethering settings when USB and Wifi tethering are available [CHAR LIMIT=100]-->
    <string name="tether_settings_summary_usb_wifi">Share your phone\'s mobile data connection via USB or as a portable Wi-Fi hotspot</string>
    <!-- Tethering controls, the item summary for the user to go into the tethering settings when USB and Bluetooth tethering are available [CHAR LIMIT=100]-->
    <string name="tether_settings_summary_usb_bluetooth">Share your phone\'s mobile data connection via USB or Bluetooth</string>
    <!-- Tethering controls, the item summary for the user to go into the tethering settings when Bluetooth and Wifi tethering are available [CHAR LIMIT=100]-->
    <string name="tether_settings_summary_wifi_bluetooth">Share your phone\'s mobile data connection via Bluetooth or as a portable Wi-Fi hotspot</string>
    <!-- Tethering controls, the item summary for the user to go into the tethering settings when USB, Wifi, and Bluetooth tethering are available [CHAR LIMIT=100]-->
    <string name="tether_settings_summary_all">Share your phone\'s mobile data connection via USB, Wi-Fi, or Bluetooth</string>

    <!-- USB Tethering options -->
    <string name="usb_title">USB</string>
    <string name="usb_tethering_button_text">USB tethering</string>
    <!-- USB available subtext - shown when USB is connected but not currently being tethered -->
    <string name="usb_tethering_available_subtext">USB connected, check to tether</string>
    <!-- USB tethered subtext - shown when USB is connected and being tethered -->
    <string name="usb_tethering_active_subtext">Tethered</string>
    <!-- USB storage subtext - shown when tethering is disabled because USB storage is active -->
    <string name="usb_tethering_storage_active_subtext">Can\'t tether when USB storage in use</string>
    <!-- USB unavailable subtext - shown when USB is not connected -->
    <string name="usb_tethering_unavailable_subtext">USB not connected</string>
    <!-- USB errored subtext - shown when USB is broken for some reason -->
    <string name="usb_tethering_errored_subtext">USB tethering error</string>

    <!-- Bluetooth Tethering settings-->
    <!-- Label for bluetooth tether checkbox [CHAR LIMIT=25]-->
    <string name="bluetooth_tether_checkbox_text">Bluetooth tethering</string>
    <!-- Bluetooth available subtext - shown when Bluetooth tethering is turned on but it is not currently tethered to any devices [CHAR LIMIT=50]-->
    <string name="bluetooth_tethering_available_subtext">Bluetooth tethering on, but not connected</string>
    <!-- Bluetooth connected subtext - shown when a device is tethered over Bluetooth [CHAR LIMIT=50]-->
    <string name="bluetooth_tethering_connected_subtext">Bluetooth tethering on and connected</string>
    <!-- Bluetooth tethering off subtext - shown when Bluetooth Tethering is turned off [CHAR LIMIT=50]-->
    <string name="bluetooth_tethering_off_subtext">Bluetooth tethering off</string>
    <!-- Bluetooth errored subtext - shown when Bluetooth is broken for some reason [CHAR LIMIT=50]-->
    <string name="bluetooth_tethering_errored_subtext">Bluetooth tethering error</string>
    <!-- Bluetooth Tethering settings. Error message shown when trying to connect an 8th device [CHAR LIMIT=50]-->
    <string name="bluetooth_tethering_overflow_error">Cannot tether to more than <xliff:g id="maxConnection">%1$d</xliff:g> devices</string>
    <!-- Bluetooth Tethering settings.  Message for untethering from a bluetooth device [CHAR LIMIT=50]-->
    <string name="bluetooth_untether_blank"><xliff:g id="device_name">%1$s</xliff:g> will be untethered.</string>

    <string name="bluetooth_tether_settings_text">Bluetooth tethering settings</string>
    <string name="bluetooth_tether_settings_subtext">Select Bluetooth devices to tether</string>

    <!-- Tethering help button - calls up a web view with general tethering info -->
    <string name="tethering_help_button_text">Help</string>

    <!-- Wireless controls, item title to go into the network settings -->
    <string name="network_settings_title">Mobile networks</string>
    <!-- Wireless controls, the item summary for the user to go into the network settings -->
    <string name="network_settings_summary">Set options for roaming, networks, APNs</string>

    <!-- Security & location settings screen, section header for settings relating to location -->
    <string name="location_title">My Location</string>
    <!-- Security & location settings screen, setting check box label if the user wants to use wireless network-based positioning (cell ID, wifi, etc.) -->
    <string name="location_network_based">Use wireless networks</string>
    <!-- Security & location settings screen, setting summary when Use wireless networks check box is clear -->
    <string name="location_networks_disabled">See location in applications (such as Maps) using wireless networks</string>
    <!-- Security & location settings screen, setting summary when Use wireless networks check box is selected -->
    <string name="location_neighborhood_level">Location determined by Wi-Fi and/or mobile networks</string>
    <!-- Security & location settings screen, setting check box label if the GPS receiver should be enabled -->
    <string name="location_gps">Use GPS satellites</string>
    <!-- [CHAR LIMIT=100] Security & location settings screen, setting summary when Use GPS satellites check box is selected -->
    <string name="location_street_level">When locating, accurate to street level</string>
    <!-- Security & location settings screen, setting summary when Use GPS satellites check box is clear -->
    <string name="location_gps_disabled">Locate to street-level (requires more battery plus view of sky)</string>
    <!-- Security & location settings screen, setting check box label if Assisted GPS should be enabled -->
    <string name="assisted_gps">Use assisted GPS</string>
    <!-- Security & location settings screen, setting summary when Assisted GPS check box is selected -->
    <string name="assisted_gps_enabled">Use server to assist GPS (uncheck to reduce network usage)</string>
    <!-- Security & location settings screen, setting summary when Assisted GPS check box is clear -->
    <string name="assisted_gps_disabled">Use server to assist GPS (uncheck to improve GPS performance)</string>

    <!-- About --> <skip />
    <!-- Main settings screen, setting title for the user to go into the About phone screen -->
    <string name="about_settings">About phone</string>
    <!-- Main settings screen, setting summary for the user to go into the About phone screen-->
    <string name="about_settings_summary">View legal info, phone status, software version</string>
    <!-- About phone settings screen, setting option name to go to dialog that shows legal info -->
    <string name="legal_information">Legal information</string>
    <!-- About phone settings screen, setting option name to see a list of contributors -->
    <string name="contributors_title">Contributors</string>
    <!-- Note: this may be replaced by a more-specific title of the activity that will get launched --> <skip />
    <!-- About phone settings screen, setting option name to see copyright-related info -->
    <string name="copyright_title">Copyright</string>
    <!-- Note: this may be replaced by a more-specific title of the activity that will get launched --> <skip />
    <!-- About phone settings screen, setting option name to see licensing info -->
    <string name="license_title">License</string>
    <!-- Note: this may be replaced by a more-specific title of the activity that will get launched --> <skip />
    <!-- About phone settings screen, setting option name to see terms and conditions -->
    <string name="terms_title">Terms and conditions</string>
    <!-- About phone settings screen, running the System Tutorial -->
    <string name="system_tutorial_list_item_title">System tutorial</string>
    <!-- About phone settings screen, summary of what System Tutorial does -->
    <string name="system_tutorial_list_item_summary">Learn how to use your phone</string>

    <!-- Title for actual Settings license activity. --> <skip />
    <!-- About phone settings, Legal information setting option name and title of dialog box holding license info -->
    <string name="settings_license_activity_title">Open source licenses</string>
    <!-- About phone settings screen, Open source license dialog message when licenses cannot be loaded -->
    <string name="settings_license_activity_unavailable">There is a problem loading the licenses.</string>
    <!-- About phone settings screen, Open source license dialog title until license is fully loaded -->
    <string name="settings_license_activity_loading">Loading\u2026</string>

    <!-- About phone settings, Safety Legal information setting option name and title of dialog box holding safety legal info -->
    <string name="settings_safetylegal_title">Safety information</string>
    <!-- About phone settings, Safety Legal information setting option name and title of dialog box holding safety legal info -->
    <string name="settings_safetylegal_activity_title">Safety information</string>
    <!-- About phone settings screen, Safety legal dialog message when data network is not connected -->
    <string name="settings_safetylegal_activity_unreachable">Your phone is not connected to a data service. To view this information now, go to %s from any computer connected to the Internet.</string>
    <!-- About phone settings screen, Safety Legal dialog title until the link is fully loaded -->
    <string name="settings_safetylegal_activity_loading">Loading\u2026</string>

    <!-- Lock Pattern settings -->
    <!-- Header on first screen of choose password/PIN flow -->
    <string name="lockpassword_choose_your_password_header">Choose your password</string>
    <!-- Header on first screen of choose password/PIN flow -->
    <string name="lockpassword_choose_your_pin_header">Choose your PIN</string>
    <!-- Header on password confirm screen -->
    <string name="lockpassword_confirm_your_password_header">Confirm your password</string>
    <!-- Header on password confirm screen -->
    <string name="lockpassword_confirm_your_pin_header">Confirm your PIN</string>
    <!-- Header on password confirm screen if second password doesn't match the first. -->
    <string name="lockpassword_confirm_passwords_dont_match">Passwords don\'t match</string>
    <!-- Header on pin confirm screen if second pin doesn't match the first. -->
    <string name="lockpassword_confirm_pins_dont_match">PINs don\'t match</string>
    <!-- Toast shown if setting password was successful -->
    <string name="lockpassword_password_set_toast">Password has been set</string>
    <!-- Toast shown if setting PIN was successful -->
    <string name="lockpassword_pin_set_toast">PIN has been set</string>
    <!-- Toast shown if setting pattern was successful -->
    <string name="lockpassword_pattern_set_toast">Pattern has been set</string>

    <!-- Lock Pattern settings -->
    <!-- Security & location settings screen, header -->
    <string name="lock_settings_title">Screen unlock</string>
    <!-- Security & location settings screen, setting option name -->
    <string name="lockpattern_change_lock_pattern_label">Change unlock pattern</string>
    <!-- Security & location settings screen, change unlock pattern screen instruction when the user chooses "Change unlock pattern".  We first ask the user toe nter the current pattern, and this is the message seen -->
    <string name="lockpattern_change_lock_pin_label">Change unlock PIN</string>
    <!-- Security & location settings screen, change unlock pattern screen instruction when the user chooses "Change unlock pattern".  We first ask the user toe nter the current pattern, and this is the message seen -->
    <string name="lockpattern_need_to_unlock">Confirm saved pattern</string>
    <!-- Do not translate. -->
    <string name="lockpattern_need_to_unlock_footer"></string>
    <!-- Security & location settings screen, change unlock pattern screen instruction if user draws incorrect pattern -->
    <string name="lockpattern_need_to_unlock_wrong">Sorry, try again:</string>
    <!-- Do not translate. -->
    <string name="lockpattern_need_to_unlock_wrong_footer"></string>
    <!-- Security & location settings screen, change unlock pattern screen instruction on top of screen.  This si when they are supposed to draw a new unlock pattern (for example, if they are changing their unlock patterns)..-->
    <string name="lockpattern_recording_intro_header">Draw an unlock pattern</string>
    <!-- Security & location settings screen, change unlock pattern screen hint on bottom of screen.  We are telling them to press the menu button to see more options or help. -->
    <string name="lockpattern_recording_intro_footer">Press Menu for help.</string>
    <!-- Security & location settings screen, change unlock pattern screen instruction on top of screen while drawing pattern -->
    <string name="lockpattern_recording_inprogress">Release finger when done.</string>
    <!-- Security & location settings screen, change unlock pattern screen instruction on top of screen if user doesn't connect enough dots -->
    <string name="lockpattern_recording_incorrect_too_short">Connect at least <xliff:g id="number">%d</xliff:g> dots. Try again:</string>
    <!-- Security & location settings screen, change unlock pattern screen message on top of screen after drawing pattern -->
    <string name="lockpattern_pattern_entered_header">Pattern recorded!</string>
    <!-- Security & location settings screen, change unlock pattern screen instruction on top of screen to confirm pattern -->
    <string name="lockpattern_need_to_confirm">Draw pattern again to confirm:</string>
    <string name="lockpattern_pattern_confirmed_header">Your new unlock pattern:</string>
    <!-- Security & location settings screen, change unlock pattern screen button, on bottom of screen.  After they draw a pattern and release their finger, we display the pattern so they remember.  When they are ready to draw it once again to confirm it, they press this button. -->
    <string name="lockpattern_confirm_button_text">Confirm</string>
    <!-- Security & location settings screen, change unlock pattern screen button, on bottom of screen.  After they draw a pattern and release their finger, we display the pattern so they remember.  If they are nto satisfied with this pattern, they click this button to redraw the pattern. -->
    <string name="lockpattern_restart_button_text">Redraw</string>
    <!-- Security & location settings screen, change unlock pattern screen button, on bottom of screen. If they are supposed to enter their current pattern before being able to draw another one, and they screw up, they hit this button to try again -->
    <string name="lockpattern_retry_button_text">Retry</string>
    <!-- Security & location settings screen, change unlock pattern screen button, on bottom of screen. Once they draw a new pattern and confirm it by drawing it again, they press this button to exit -->
    <string name="lockpattern_continue_button_text">Continue</string>
    <!-- Security & location settings screen, unlock screen activity title -->
    <string name="lockpattern_settings_title">Unlock pattern</string>
    <!-- Security & location settings screen, setting check box title if the unlock pattern MUST be drawn everytime they turn on the screen -->
    <string name="lockpattern_settings_enable_title">Require pattern</string>
    <!-- Security & location settings screen, setting summary for the checkbox "Require pattern" -->
    <string name="lockpattern_settings_enable_summary">Must draw pattern to unlock screen</string>
    <!-- Security & location settings screen, setting check box title. This setting controls whether a visible green line is drawn as the user moves his finger around while drawing the unlock pattern.  If checked, this line is drawn.  If unchecked, there is nothing drawn so the user does not reveal his pattern while he unlocks the phone.-->
    <string name="lockpattern_settings_enable_visible_pattern_title">Use visible pattern</string>
    <!-- Security & location settings screen, setting check box title. This setting controls whether tactile feedback will be produced when the user draws the pattern.-->
    <string name="lockpattern_settings_enable_tactile_feedback_title">Use tactile feedback</string>
    <!-- Security & location settings screen, setting option name when user has never set an unlock pattern -->
    <string name="lockpattern_settings_choose_lock_pattern">Set unlock pattern</string>
    <!-- Security & location settings screen, setting option name when user has previously set an unlock pattern and wants to change to a new pattern -->
    <string name="lockpattern_settings_change_lock_pattern">Change unlock pattern</string>
    <!-- Security & location settings screen, the help instructions (an animation) caption -->
    <string name="lockpattern_settings_help_how_to_record">How to draw an unlock pattern</string>
    <!-- Security & location settings screen, change unlock pattern screen instruction on top of screen after too many incorrect attempts -->
    <string name="lockpattern_too_many_failed_confirmation_attempts_header">Too many incorrect attempts!</string>
    <!-- Security & location settings screen, change unlock pattern screen countdown hint on bottom of screen after too many incorrect attempts -->
    <string name="lockpattern_too_many_failed_confirmation_attempts_footer">Try again in <xliff:g id="number">%d</xliff:g> seconds.</string>

    <!-- ChooseLockPatternTutorial --> <skip />
    <!-- ChooseLockPatternTutorial, button labels: This is to cancel the tutorial -->
    <string name="skip_button_label">Cancel</string>
    <!-- ChooseLockPatternTutorial, button labels: Continue to the next page of the tutorial -->
    <string name="next_button_label">Next</string>
    <!-- ChooseLockPatternTutorial, tutorial screen title -->
    <string name="lock_title">Securing your phone</string>
    <!-- ChooseLockPatternTutorial, tutorial screen text -->
    <string name="lock_intro_message"><font size="17">Protect your phone from unauthorized use by creating a personal screen unlock pattern.
        \n<font height="17">\n</font><b>1</b>\u00A0 On the next screen, watch while an example pattern is drawn.
        \n<font height="17">\n</font><b>2</b>\u00A0 When ready, draw your own personal unlock pattern. Experiment with different patterns but connect at least four dots.
        \n<font height="17">\n</font><b>3</b>\u00A0 Redraw your pattern to confirm.
        \n<font height="17">\n</font><b>Ready to start? Touch \u201CNext\u201D</b>.
        \n<font height="3">\n</font>To leave your phone unprotected, touch \u201CCancel\u201D.</font>
    </string>

    <!-- ChooseLockPatternExample --> <skip />
    <!-- ChooseLockPatternExample, screen title that shows an example pattern -->
    <string name="lock_example_title">Example pattern</string>
    <!-- ChooseLockPatternExample, screen hint text at bottom of screen. These are instructions and rules for drawing a good patttern -->
    <string name="lock_example_message">Connect at least four dots.\n
        \nTouch \u201CNext\u201D when you\u2019re ready to draw your own pattern.
    </string>

    <!-- Applications Settings --> <skip />
    <!-- Applications settings screen, setting option name for the user to go to the screen to manage installed applications  -->
    <string name="manageapplications_settings_title">Manage applications</string>
    <!-- Applications settings screen, setting option summary for the user to go to the screen to manage installed applications  -->
    <string name="manageapplications_settings_summary">Manage and remove installed applications</string>
    <!-- Applications settings title, on main settings screen. If clicked, the user is taken to a settings screen full of application settings-->
    <string name="applications_settings">Applications</string>
    <!-- Applications settings summary, on main settings screen. The summary for the "Applications" item on the main settings screen. Describes what settings are accessible from the "Applications" screen. -->
    <string name="applications_settings_summary">Manage applications, set up quick launch shortcuts</string>
    <!-- Applications settings screen heading. The header for the Application settings screen. -->
    <string name="applications_settings_header">Application settings</string>
    <!-- Applications settings screen, setting check box title. If checked, the system allows installation of applications that are downloaded from random places, such as web sites.  -->
    <string name="install_applications">Unknown sources</string>
    <!-- Applications settings screen, setting check box summary.  This is the summary for "Unknown sources" checkbox  -->
    <string name="install_unknown_applications">Allow installation of non-Market applications</string>
    <!-- Applications settings screen, message text of alert that appears if user selects the "Unknown sources" check box -->
    <string name="install_all_warning">Your phone and personal data are more vulnerable to attack by applications
 from unknown sources. You agree that you are solely responsible for any
 damage to your phone or loss of data that may result from using
 these applications.</string>
    <!-- Manage applications, individual application info screen title. For example, if they click on "Browser" in "Manage applications", the title of the next screen will be this -->
    <string name="application_info_label">Application info</string>
    <!-- Manage applications, individual application info screen, section heading for stuff relating to an app's storage settings. -->
    <string name="storage_label">Storage</string>
    <!-- Manage applications, individual application info screen,  heading for settings related to controlling whether this app is the default for some actions -->
    <string name="auto_launch_label">Launch by default</string>
    <!-- Manage applications, individual application info screen, heading for settings related to the app's permissions. for example, it may list all the permissions the app has. -->
    <string name="permissions_label">Permissions</string>
    <!-- Manage applications, Header name used for cache information -->
    <string name="cache_header_label">Cache</string>
    <!-- Manage applications, text label for button -->
    <string name="clear_cache_btn_text">Clear cache</string>
    <!-- Manage applications, label that appears next to the cache size -->
    <string name="cache_size_label">Cache</string>
    <!-- Manage applications, Header name used for other controls -->
    <string name="controls_label">Controls</string>
    <!-- Manage applications, text label for button to kill / force stop an application -->
    <string name="force_stop">Force stop</string>
    <!-- Manage applications, individual application info screen,label under Storage heading.  The total storage space taken up by this app. -->
    <string name="total_size_label">Total</string>
    <!-- Manage applications, individual application info screen, label under Storage heading. The amount of space taken up by the application itself (for example, the java compield files and things like that) -->
    <string name="application_size_label">Application</string>
    <!-- Manage applications, individual application info screen, label under Storage heading.  The amount of sapce taken up by the app's data (for example, downloaded emails or something like that) -->
    <string name="data_size_label">Data</string>
    <!-- Manage applications, individual application info screen, button label under Storage heading. Button to remove the application from the system. -->
    <string name="uninstall_text">Uninstall</string>
    <!-- [CHAR LIMIT=25] Manage applications, individual application info screen, button label under Storage heading. Button to disable an existing application. -->
    <string name="disable_text">Disable</string>
    <!-- [CHAR LIMIT=25] Manage applications, individual application info screen, button label under Storage heading. Button to re-enable an existing application. -->
    <string name="enable_text">Enable</string>
    <!-- Manage applications, individual application info screen, button label under Storage heading. Button to clear all data associated with tis app (for exampel, remove all cached emails for an Email app) -->
    <string name="clear_user_data_text">Clear data</string>
    <!-- Manage applications, restore updated system application to factory version -->
    <string name="app_factory_reset">Uninstall updates</string>
    <!-- Manage applications, individual application info screen, screen, message text under Launch by default heading. This is present if the app is set as a default for some actions. -->
    <string name="auto_launch_enable_text">You have selected to launch this application by default for some actions.</string>
    <!-- Manage applications, individual application screen, text under Launch by default heading if the app is NOT a default for actions -->
    <string name="auto_launch_disable_text">No defaults set.</string>
    <!-- Manage applications, individual application screen, button label under Launch by default heading.  This is used to clear any default actions that may be assigned to this app.  -->
    <string name="clear_activities">Clear defaults</string>
    <!-- Manage apps, individual app screen, substituted for the application's label when the app's label CAN NOT be determined.-->
    <string name="unknown">Unknown</string>
    <!-- [CHAR LIMIT=25] Manage applications screen, menu item.  Sorts all of the apps in the list alphabetically. -->
    <string name="sort_order_alpha">Sort by name</string>
    <!-- Manage applications screen, menu item. Sorts all of the apps in the list based on their file size.  This is used to uninstall when space is getting low. -->
    <string name="sort_order_size">Sort by size</string>
    <!-- [CHAR LIMIT=25] Manage applications screen, menu item.  Show running services. -->
    <string name="show_running_services">Show running services</string>
    <!-- [CHAR LIMIT=25] Manage applications screen, menu item.  Show background cached processes. -->
    <string name="show_background_processes">Show cached processes</string>
    <!-- Manage applications screen, individual app screen, button label when the user wants to manage the space taken up by an app. -->
    <string name="manage_space_text">Manage space</string>
    <!-- Text for menu option in ManageApps screen to present various menu options -->
    <string name="filter">Filter</string>
    <!-- Title of dialog for presenting filter options -->
    <string name="filter_dlg_title">Select filter options</string>
    <!-- Text for filter option in ManageApps screen to display all installed
    applications -->
    <string name="filter_apps_all">All</string>
    <!-- Text for filter option in ManageApps screen to display third party
    applications only -->
    <string name="filter_apps_third_party">Downloaded</string>
    <!-- Text for filter option in ManageApps screen to display list of running
    packages only. -->
    <string name="filter_apps_running">Running</string>
    <!-- Text for filter option in ManageApps screen to display list of
    packages installed on sdcard. [CHAR LIMIT=30] -->
    <string name="filter_apps_onsdcard" product="nosdcard">USB storage</string>
    <!-- Text for filter option in ManageApps screen to display list of
    packages installed on sdcard. -->
    <string name="filter_apps_onsdcard" product="default">On SD card</string>
    <!-- [CHAR LIMIT=25] Manage applications, text telling using an application is disabled. -->
    <string name="disabled">Disabled</string>
    <!-- [CHAR LIMIT=25] Text shown when there are no applications to display. -->
    <string name="no_applications">No applications.</string>
    <!-- [CHAR LIMIT=15] Manage applications, label for chart showing internal storage use. -->
    <string name="internal_storage">Internal storage</string>
    <!-- [CHAR LIMIT=15] Manage applications, label for chart showing SD card storage use. -->
    <string name="sd_card_storage" product="nosdcard">USB storage</string>
    <!-- [CHAR LIMIT=15] Manage applications, label for chart showing SD card storage use. -->
    <string name="sd_card_storage" product="default">SD card storage</string>
    <!-- Manage app screen, shown when the activity is busy recomputing the size of each app -->
    <string name="recompute_size">Recomputing size\u2026</string>
    <!-- Manage applications, individual application screen, confirmation dialog title. Displays when user selects to "Clear data". -->
    <string name="clear_data_dlg_title">Delete</string>
    <!-- Manage applications, individual application screen, confirmation dialog message. Displays when user selects to "Clear data". It warns the user of the consequences of clearing the data for an app. -->
    <string name="clear_data_dlg_text">All of this application\'s data will be deleted permanently. This includes all files, settings, accounts, databases and so on.</string>
    <!-- Manage applications, individual application screen, confirmation dialog button. Displays when user selects to "Clear data". Goes through with the clearing of the data. -->
    <string name="dlg_ok">OK</string>
    <!-- Manage applications, individual application screen, confirmation dialog button. Displays when user selects to "Clear data". -->
    <string name="dlg_cancel">Cancel</string>
    <!-- Manage applications, individual application dialog box title. Shown when the user somehow got into a state where it wants to manage some app that isn't found. -->
    <string name="app_not_found_dlg_title">Application not found</string>
    <!-- Manage applications, individual application dialog box message. Shown when the user somehow got into a state where it wants to manage some app that isn't found. -->
    <string name="app_not_found_dlg_text"> The application was not
found in the list of installed applications.</string>
    <!-- Manage applications, individual application dialog box message. Shown when there was an error trying to clear the data. -->
    <string name="clear_data_failed">Unable to clear application data.</string>
    <!-- Manage applications, factory reset dialog title for system applications. -->
    <string name="app_factory_reset_dlg_title">Uninstall updates</string>
    <!-- Manage applications, factory reset option dialog text for system applications. -->
    <string name="app_factory_reset_dlg_text">Do you want to uninstall all updates to this Android system application?</string>
    <!-- Manage applications, title for dialog if clear data fails-->
    <string name="clear_failed_dlg_title">Clear data</string>
    <!-- Manage applications, text for dialog if clear data fails-->
    <string name="clear_failed_dlg_text">Failed clearing data for application</string>
    <!-- Manage applications, individual application info screen, text that appears under the "Permissions" heading. This describes the permissions that the application has. -->
    <string name="security_settings_desc">This application can access the following on your phone:</string>
    <string name="computing_size">Computing\u2026</string>
    <string name="invalid_size_value">Unable to compute package size</string>
    <!-- String displayed when list is empty -->
    <string name="empty_list_msg">You do not have any third-party applications installed.</string>
    <!-- Manage applications, version string displayed in app snippet -->
    <string name="version_text">version <xliff:g id="version_num">%1$s</xliff:g></string>
    <!-- Manage applications, text for Move button -->
    <string name="move_app">Move</string>
    <!-- Manage applications, text for Move button to move app to internal storage -->
    <string name="move_app_to_internal">Move to phone</string>
    <!-- Manage applications, text for Move button  to move app to sdcard [CHAR LIMIT=25] -->
    <string name="move_app_to_sdcard" product="nosdcard">Move to USB storage</string>
    <!-- Manage applications, text for Move button  to move app to sdcard -->
    <string name="move_app_to_sdcard" product="default">Move to SD card</string>
    <!-- Manage applications, title for dialog when killing persistent apps-->
    <!-- Manage applications, text for Move button when move is in progress -->
    <string name="moving">Moving</string>

    <!-- Manage applications, text for move error messages -->
    <string name="insufficient_storage">There is not enough storage left.</string>
    <string name="does_not_exist">The application does not exist.</string>
    <string name="app_forward_locked">The application is copy-protected.</string>
    <string name="invalid_location">The specified install location is not valid.</string>
    <string name="system_package">System updates cannot be installed on external media.</string>

    <string name="force_stop_dlg_title">Force stop</string>
    <!-- [CHAR LIMIT=200] Manage applications, text for dialog when killing persistent apps-->
    <string name="force_stop_dlg_text">Force stopping an application can cause it to misbehave.  Are you sure?</string>
    <!-- Manage applications, text for dialog when moving an app -->
    <string name="move_app_failed_dlg_title">Move application</string>
    <!-- Manage applications, text for dialog moving an app -->
    <string name="move_app_failed_dlg_text">Failed to move application. <xliff:g id="reason">%1$s</xliff:g></string>
    <!-- Manage applications, application installation location title -->
    <string name="app_install_location_title">Preferred install location</string>
    <!-- Manage applications. application installation location summary -->
    <string name="app_install_location_summary">Change the preferred installation location for new applications.</string>

    <!-- [CHAR LIMIT=25] Services settings screen, setting option name for the user to go to the screen to view app storage use -->
    <string name="storageuse_settings_title">Storage use</string>
    <!-- Services settings screen, setting option summary for the user to go to the screen to app storage use -->
    <string name="storageuse_settings_summary">View storage used by applications</string>

    <!-- Services settings screen, setting option name for the user to go to the screen to view running services -->
    <string name="runningservices_settings_title">Running services</string>
    <!-- Services settings screen, setting option summary for the user to go to the screen to view running services  -->
    <string name="runningservices_settings_summary">View and control currently running services</string>
    <!-- Label for a service item when it is restarting -->
    <string name="service_restarting">Restarting</string>
    <!-- Label for a process item representing a background process -->
    <string name="cached">Cached background process</string>
    <!-- [CHAR LIMIT=25] Text shown when there are no services running -->
    <string name="no_running_services">Nothing running.</string>
    <!-- Running services, description for a service in the started state -->
    <string name="service_started_by_app">Started by application.</string>
    <!-- Running services, description for a service in the started state -->
    <string name="service_client_name"><xliff:g id="client_name">%1$s</xliff:g></string>
    <!-- [CHAR LIMIT=10] Running services, summary of background processes -->
    <string name="service_background_processes"><xliff:g id="memory">%1$s</xliff:g> free</string>
    <!-- [CHAR LIMIT=10] Running services, summary of foreground processes -->
    <string name="service_foreground_processes"><xliff:g id="memory">%1$s</xliff:g> used</string>
    <!-- [CHAR LIMIT=10] Running services, label for chart showing memory use. -->
    <string name="memory">RAM</string>
    <!-- Text to label a process entry with the process name. -->
    <string name="service_process_name"><xliff:g id="process">%1$s</xliff:g></string>
    <!-- Descriptive text of a running process: singular process, singular service. -->
    <string name="running_processes_item_description_s_s"><xliff:g id="numprocess">%1$d</xliff:g>
        process and <xliff:g id="numservices">%2$d</xliff:g> service</string>
    <!-- Descriptive text of a running process: singular process, plural service. -->
    <string name="running_processes_item_description_s_p"><xliff:g id="numprocess">%1$d</xliff:g>
        process and <xliff:g id="numservices">%2$d</xliff:g> services</string>
     <!-- Descriptive text of a running process: plural process, singular service. -->
    <string name="running_processes_item_description_p_s"><xliff:g id="numprocess">%1$d</xliff:g>
        processes and <xliff:g id="numservices">%2$d</xliff:g> service</string>
    <!-- Descriptive text of a running process: plural process, plural service. -->
    <string name="running_processes_item_description_p_p"><xliff:g id="numprocess">%1$d</xliff:g>
        processes and <xliff:g id="numservices">%2$d</xliff:g> services</string>

    <!-- Details about an application's running services. -->
    <string name="runningservicedetails_settings_title">Running application</string>
    <!-- Message displayed when there are no active services in a process. -->
    <string name="no_services">Not active</string>
    <!-- Title for list of services. -->
    <string name="runningservicedetails_services_title">Services</string>
    <!-- Title for list of services. -->
    <string name="runningservicedetails_processes_title">Processes</string>
    <!-- Running service details, stop a service that has started itself. -->
    <string name="service_stop">Stop</string>
    <!-- Running service details, manage a service that is running for some other reason. -->
    <string name="service_manage">Settings</string>
    <!-- Running service details, default description for services that are started. -->
    <string name="service_stop_description">This service was started by its
        application.  Stopping it may cause the application to fail.</string>
    <!-- Running service details, description for running heavy-weight process. -->
    <string name="heavy_weight_stop_description">This application can not safely
        be stopped.  Doing so may lose some of your current work.</string>
    <!-- Running service details, description for background process. -->
    <string name="background_process_stop_description">This is an old application
        process that is being kept for better speed in case it is needed again.
        There is usually no reason to stop it.</string>
    <!-- Running service details, default description for services that are managed. -->
    <string name="service_manage_description"><xliff:g id="client_name">%1$s</xliff:g>:
        currently in use.  Touch Settings to control it.</string>
    <!-- Description of the main process in the details. -->
    <string name="main_running_process_description">Main process that is in use.</string>
    <!-- Message that a process's service is in use. -->
    <string name="process_service_in_use_description">Service <xliff:g id="comp_name">%1$s</xliff:g>
        is in use.</string>
    <!-- Message that a process's provider is in use. -->
    <string name="process_provider_in_use_description">Provider <xliff:g id="comp_name">%1$s</xliff:g>
        is in use.</string>
    <!-- Running service details, stop confirmation dialog title. Displays when user selects selects to stop a system service. -->
    <string name="runningservicedetails_stop_dlg_title">Stop system service?</string>
    <!-- Running service details, stop confirmation descriptive text. Displays when user selects selects to stop a system service. -->
    <string name="runningservicedetails_stop_dlg_text">Are you sure you want to stop this system service? If you do, some
        features of your phone may stop working correctly until you power it off
        and then on again.</string>

    <!-- Language Settings --> <skip />
    <!-- Title of setting on main settings screen.  This item will take the user to the screen to tweak settings realted to locale and text -->
    <string name="language_settings">Language &amp; keyboard</string>
    <!-- Title of Language and keyboard settings screen -->
    <string name="language_keyboard_settings_title">Language &amp; keyboard settings</string>
    <!-- On Language & keyboard settings screen, heading. Inside the "Language & keyboard settings" screen, this is the header for settings that relate to language (select the system language, user dictionary for the language). -->
    <string name="language_settings_category">Language settings</string>
    <!-- On Language & keyboard settings screen, heading. Inside the "Language & keyboard settings" screen, this is the header for settings that relate to keyboard (enable/disable each keyboard, settings for each keyboard). -->
    <string name="keyboard_settings_category">Keyboard settings</string>
    <!-- On Text & language settings screen, setting option name. title of the setting to take the user to a screen to select the locale. -->
    <string name="phone_language">Select language</string>
    <!-- On Text & language settings screen, setting option name. summary of the setting to take the user to a screen to select the locale. -->
    <string name="phone_language_summary">""</string>
    <!-- On Text & language settings screen, setting option name. title of the setting to enable autoreplace of entered text. auto replace is a feature that will automatically correct mistyped words. -->
    <string name="auto_replace">Auto-replace</string>
    <!-- On Text & language settings screen, setting summary.  This is the summary for the "Auto-replace" setting. -->
    <string name="auto_replace_summary">Correct mistyped words</string>
    <!-- On Text & language settings screen, setting option name.  title of the setting to enable autocapitalization of entered text.  for example, after the user finishes a sentence, the next letter he types will automatically be capitalizated. -->
    <string name="auto_caps">Auto-cap</string>
    <!-- On Text & language settings screen, setting summary. Summary for the Auto-cap setting. -->
    <string name="auto_caps_summary">Capitalize first letter in sentences</string>
    <!-- On Text & language settings screen, setting option name. title of the setting to enable automatic punctuation of entered text.  for example, it will change an entered "youre" to "you're". -->
    <string name="auto_punctuate">Auto-punctuate</string>
    <!-- On Text & language settings screen, category for physical keyboard text entry options. -->
    <string name="hardkeyboard_category">Physical keyboard settings</string>
    <!-- On Text & language settings screen, setting summary for the Auto-punctuate setting. -->
    <string name="auto_punctuate_summary">Press Space key twice to insert \u0022.\u0022</string>
    <!-- On Security & location settings screen, setting check box name. Title of the checkbox to set whether password edit fields will show the most recent character typed and then hide it, or just hide it right away.  By hide, I mean mask it out. -->
    <string name="show_password">Visible passwords</string>
    <!-- On Security & location settings screen, setting check box summary. Summary for the visible passwords setting. -->
    <string name="show_password_summary">Show password as you type</string>
    <!-- Warning message about security implications of enabling an input method, displayed as a dialog
         message when the user selects to enable an IME. -->
    <string name="ime_security_warning">This input method may be able to collect
    all the text you type, including personal data like passwords and credit
    card numbers.  It comes from the application
    <xliff:g id="ime_application_name">%1$s</xliff:g>.
    Use this input method?</string>

    <!-- User dictionary settings --><skip />
    <!-- User dictionary settings, The titlebar text of the User dictionary settings screen. -->
    <string name="user_dict_settings_titlebar">User dictionary</string>
    <!-- User dictionary settings, The title of the list item to go into the User dictionary settings screen. -->
    <string name="user_dict_settings_title">User dictionary</string>
    <!-- User dictionary settings.  The summary of the listem item to go into the User dictionary settings screen. -->
    <string name="user_dict_settings_summary">""</string>
    <!-- User dictionary settings. The title of the menu item to add a new word to the user dictionary. -->
    <string name="user_dict_settings_add_menu_title">Add</string>
    <!-- User dictionary settings. The title of the dialog to add a new word to the user dictionary. -->
    <string name="user_dict_settings_add_dialog_title">Add to dictionary</string>
    <!-- User dictionary settings. The title of the dialog to edit an existing word in the user dictionary. -->
    <string name="user_dict_settings_edit_dialog_title">Edit word</string>
    <!-- User dictionary settings. The title of the context menu item to edit the current word -->
    <string name="user_dict_settings_context_menu_edit_title">Edit</string>
    <!-- User dictionary settings. The title of the context menu item to delete the current word -->
    <string name="user_dict_settings_context_menu_delete_title">Delete</string>
    <!-- User dictionary settings. The text to show when there are no user-defined words in the dictionary -->
    <string name="user_dict_settings_empty_text">You do not have any words in the user dictionary. You can add a word through the menu.</string>

    <!-- This is for diagnostics screen. The title of a screen with various items realted to launching screens that will giev the user info. For example, it contains "Phone information" and "Battery information" -->
    <string name="testing">Testing</string>
    <!-- In the Testing screen.  The item title of the activity that shows a bunch of phone-related information.  -->
    <string name="testing_phone_info">Phone information</string>
    <!-- In the Testing screen. The item title of the activity that shows a bunch of battery-related information.  -->
    <string name="testing_battery_info">Battery information</string>
    <!-- Do not translate. In the Testing screen. The item title of the activity that shows a bunch of SIM-related operations.  -->
    <string name="testing_sim_toolkit">SIM toolkit</string>

    <!-- The title of the item to go into the Quick launch settings. -->
    <string name="quick_launch_title">Quick launch</string>
    <!-- The summary of the item to go into the Quick launch settings. This is a description of what Quick launch offers. -->
    <string name="quick_launch_summary">Set keyboard shortcuts to launch applications</string>
    <!-- On the Quick launch settings screen, title of the item for shortcut letters that are not assigned to an application yet. Quick launch is assigning a global shortcut to launch a specific app. -->
    <string name="quick_launch_assign_application">Assign application</string>
    <!-- On the Quick launch settings screen, summary text for the item of letters that are not assigned. See the quick launch "Assign application" for a description of quick launch -->
    <string name="quick_launch_no_shortcut">No shortcut</string>
    <!-- On the Quick launch settings screen, summary text under the item for each assigned letter.  -->
    <string name="quick_launch_shortcut">Search + <xliff:g id="shortcut_letter">%1$s</xliff:g></string>
    <!-- On the Quick launch settings screen, title of "Clear shortcut" confirmation dialog. This is reached by longpressing an item for a shortcut letter.  This allows the user to clear the assigned application for that shortcut letter. -->
    <string name="quick_launch_clear_dialog_title">Clear</string>
    <!-- On the Quick launch settings screen, message in the "Clear shortcut" confirmation dialog.  See the title for this dialog for more info. -->
    <string name="quick_launch_clear_dialog_message">Your shortcut for <xliff:g id="shortcut_letter">%1$s</xliff:g> (<xliff:g id="application_name">%2$s</xliff:g>) will be cleared.</string>
    <!-- Clear dialog for quick launch setting box button labels: -->
    <string name="quick_launch_clear_ok_button">OK</string>
    <!-- Clear dialog for quick launch setting box button labels: -->
    <string name="quick_launch_clear_cancel_button">Cancel</string>
    <!-- Quick launch screen, when assigning an app to a shortcut, this menu item to show a list of all applications.  -->
    <string name="quick_launch_display_mode_applications">Applications</string>
    <!-- Quick launch screen, when assigning an app to a shortcut, this menu item to show a list of all shortcutable applications -->
    <string name="quick_launch_display_mode_shortcuts">Shortcuts</string>

    <!-- Input methods Settings -->
    <string name="input_methods_settings_title">Text input</string>
    <!-- Setting name for Input Method chooser -->
    <string name="input_method">Input method</string>
    <string name="input_methods_settings_summary">Manage text input options</string>
    <!-- Input Methods Settings localized format string for generating the appropriate "Foo settings" menu label for the Input Method named "Foo" -->
    <string name="input_methods_settings_label_format"><xliff:g id="ime_name">%1$s</xliff:g> settings</string>
    <!-- Summary for on-screen keyboard settings -->
    <string name="onscreen_keyboard_settings_summary">Onscreen keyboard settings</string>
    <!-- Title for built-in keyboard settings -->
    <string name="builtin_keyboard_settings_title">Built-in keyboard</string>
    <!-- Summary for built-in keyboard settings -->
    <string name="builtin_keyboard_settings_summary">Built-in, physical keyboard settings</string>

    <!-- Development Settings.  the title for the item to take the user to Development settings.  Development settings are settings meant for application developers.  -->
    <string name="development_settings_title">Development</string>
    <!-- Development Settings summary.  The summary of the item to take the user to Development settings.  Development settings are settings meant for application developers. -->
    <string name="development_settings_summary">Set options for application development</string>
    <!-- Setting checkbox title for Whether to enable USB debugging support on the phone. -->
    <string name="enable_adb">USB debugging</string>
    <!-- Setting checkbox summary for Whether to enable USB debugging support on the phone -->
    <string name="enable_adb_summary">Debug mode when USB is connected</string>
    <!-- Setting Checkbox title whether to keep the screen on when plugged in to a power source -->
    <string name="keep_screen_on">Stay awake</string>
    <!-- setting Checkbox summary whether to keep the screen on when plugged in  -->
    <string name="keep_screen_on_summary">Screen will never sleep while charging</string>
    <!-- Setting Checkbox title whether to allow mock locations -->
    <string name="allow_mock_location">Allow mock locations</string>
    <!-- setting Checkbox summary whether to allow mock locations  -->
    <string name="allow_mock_location_summary">Allow mock locations</string>
    <!-- Title of warning dialog about the implications of enabling USB debugging -->
    <string name="adb_warning_title">Allow USB debugging?</string>
    <!-- Warning text to user about the implications of enabling USB debugging -->
    <string name="adb_warning_message">USB debugging is intended for development purposes only. It can be used to copy data between your computer and your device, install applications on your device without notification, and read log data.</string>

    <!-- Title for the screen that lets the user choose a gadget to add to the home screen
         (or other screens that can host gadgets).  Note to translators: we're still determining
         the final name for Gadgets/Widgets, so please translate both for now. -->
    <string name="gadget_picker_title">Choose gadget</string>

    <!-- Title for the screen that lets the user choose a widget to add to the home screen
         (or other screens that can host widgets).  Note to translators: we're still determining
         the final name for Gadgets/Widgets, so please translate both for now. -->
    <string name="widget_picker_title">Choose widget</string>

    <!-- Used to show an amount of time in the form "d days, h hours, m minutes, s seconds" in BatteryHistory -->
    <string name="battery_history_days"><xliff:g id="days">%1$d</xliff:g>d <xliff:g id="hours">%2$d</xliff:g>h <xliff:g id="minutes">%3$d</xliff:g>m <xliff:g id="seconds">%4$d</xliff:g>s</string>

    <!-- Used to show an amount of time in the form "h hours, m minutes, s seconds" in BatteryHistory -->
    <string name="battery_history_hours"><xliff:g id="hours">%1$d</xliff:g>h <xliff:g id="minutes">%2$d</xliff:g>m <xliff:g id="seconds">%3$d</xliff:g>s</string>

    <!-- Used to show an amount of time in the form "m minutes, s seconds" in BatteryHistory -->
    <string name="battery_history_minutes"><xliff:g id="minutes">%1$d</xliff:g>m <xliff:g id="seconds">%2$d</xliff:g>s</string>

    <!-- Used to show an amount of time in the form "s seconds" in BatteryHistory -->
    <string name="battery_history_seconds"><xliff:g id="seconds">%1$d</xliff:g>s</string>

    <!-- XXX remove? Strings used for displaying usage statistics -->
    <string name="usage_stats_label">Usage statistics</string>

    <!-- In the Testing screen. The item title of the activity that shows usage statistics.  -->
    <string name="testing_usage_stats">Usage statistics</string>
    <!-- label for text to indicate sort options -->
    <string name="display_order_text">Sort by:</string>
    <!-- label for application name -->
    <string name="app_name_label">Application</string>
    <!-- label for launch count -->
    <string name="launch_count_label">Count</string>
    <!-- label for usage time -->
    <string name="usage_time_label">Usage time</string>

    <!-- Accessibility settings -->
    <skip/>

    <!-- Settings title in main settings screen for accessibility settings -->
    <string name="accessibility_settings">Accessibility</string>
    <!-- Settings title for accessibility settings screen -->
    <string name="accessibility_settings_title">Accessibility settings</string>
    <!-- Settings summary for accessibility settings -->
    <string name="accessibility_settings_summary">Manage accessibility options</string>
    <!-- Setting Checkbox title for enabling accessibility -->
    <string name="toggle_accessibility_title">Accessibility</string>
    <!-- Setting accessibility services category -->
    <string name="accessibility_services_category">Accessibility services</string>
    <!-- Message for announcing the lack of installed accessibility services. -->
    <string name="no_accessibility_services_summary">No installed accessibility services.</string>
    <!-- Warning message about security implications of enabling an accessibility service,
         displayed as a dialog message when the user selects to enable an accessibility service. -->
    <string name="accessibility_service_security_warning">This accessibility service may be able to collect
        all the text you type, including personal data credit card numbers except passwords.
        It may also log your user interface interactions. It comes from the application
        <xliff:g id="accessibility_service_name">%1$s</xliff:g>. Use this accessibility service?</string>
    <!-- Warning about disabling accessibility displayed as a dialog message when the user
         selects to disable accessibility. This avoids accidental disabling. -->
    <string name="accessibility_service_disable_warning">Disable accessibility?</string>
    <!-- Title for the prompt that lets users know that they have no accessibility related apps
         installed and that they can install TalkBack from Market. -->
    <string name="accessibility_service_no_apps_title">No accessibility related applications found
        </string>
    <!-- Message for the prompt that lets users know that they have no accessibility related apps
         installed and that they can install TalkBack from Market. -->
    <string name="accessibility_service_no_apps_message">You do not have any accessibility-related
        applications installed.\n\nYou can download a screen reader for your device from Android
        Market.\n\nClick "OK" to install the screen reader.</string>

    <!-- Accessibility settings: Webpage accessibility scripts category [CHAR LIMIT=25] -->
    <string name="accessibility_script_injection_category">Accessibility scripts</string>
    <!-- Accessibility settings: Checkbox title for enabling download of accessibility scripts [CHAR LIMIT=40] -->
    <string name="accessibility_script_injection_enabled">Download accessibility scripts</string>
    <!-- Accessibility settings: Checkbox summary for enabling download of accessibility scripts [CHAR LIMIT=65] -->
    <string name="accessibility_script_injection_enabled_summary">Allow applications to download accessibility scripts from Google</string>
    <!-- Warning message about security implications of downloading accessibility scripts,
         displayed as a dialog message when the user selects to enable script downloading. [CHAR LIMIT="NONE"] -->
    <string name="accessibility_script_injection_security_warning">Some applications can ask Google
        to download scripts to your phone that make their content more accessible. Are you sure you
        want to allow Google to install accessibility scripts on your phone?</string>
    <!-- Accessibility settings: Power button category -->
    <string name="accessibility_power_button_category">Power button</string>
    <!-- Accessibility settings: checkbox title for power button behavior -->
    <string name="accessibility_power_button_ends_call">Power button ends call</string>
    <!-- Accessibility settings: power button behavior summary text -->
    <string name="accessibility_power_button_ends_call_summary">During a call, pressing Power ends call instead of turning off screen</string>

    <!-- App Fuel Gauge strings -->
    <skip/>

    <!-- Activity title for App Fuel Gauge summary -->
    <string name="power_usage_summary_title">Battery use</string>
    <!-- Activity title summary for App Fuel Gauge summary -->
    <string name="power_usage_summary">What has been using the battery</string>
    <!-- Battery usage since unplugged -->
    <string name="battery_since_unplugged">Battery use since unplugged</string>
    <!-- Battery usage since user reset the stats -->
    <string name="battery_since_reset">Battery use since reset</string>
    <!-- Battery usage on battery duration -->
    <string name="battery_stats_on_battery"><xliff:g id="time">%1$s</xliff:g> on battery</string>
    <!-- Battery usage duration -->
    <string name="battery_stats_duration"><xliff:g id="time">%1$s</xliff:g> since unplugged</string>
    <!-- [CHAR LIMIT=25] Label for battery stats charging state graph -->
    <string name="battery_stats_charging_label">Charging</string>
    <!-- [CHAR LIMIT=25] Label for battery stats screen on state graph -->
    <string name="battery_stats_screen_on_label">Screen on</string>
    <!-- [CHAR LIMIT=25] Label for battery stats gps on state graph -->
    <string name="battery_stats_gps_on_label">GPS on</string>
    <!-- [CHAR LIMIT=25] Label for battery stats wifi running state graph -->
    <string name="battery_stats_wifi_running_label">WIFI</string>
    <!-- [CHAR LIMIT=25] Label for battery stats wake lock state graph -->
    <string name="battery_stats_wake_lock_label">Awake</string>
    <!-- [CHAR LIMIT=25] Label for battery stats phone signal strength graph -->
    <string name="battery_stats_phone_signal_label">Phone signal</string>
    <!-- Battery usage during last unplugged period -->
    <string name="battery_stats_last_duration">@string/menu_stats_last_unplugged</string>
    <!-- CPU awake time title -->
    <string name="awake">Device awake time</string>
    <!-- Wifi on time -->
    <string name="wifi_on_time">WiFi on time</string>
    <!-- Bluetooth on time -->
    <string name="bluetooth_on_time">WiFi on time</string>
    <!-- Application name and battery usage percentage -->
    <string name="usage_name_percent"><xliff:g id="name">%1$s</xliff:g>" - "
            <xliff:g id="number" example="30">%2$s</xliff:g><xliff:g id="percent" example="%">%%</xliff:g></string>

    <!-- Activity title for battery usage details for an app. or power consumer -->
    <string name="details_title">Battery use details</string>
    <!-- Subtitle for application/subsystem details -->
    <string name="details_subtitle">Use details</string>
    <!-- Subtitle for possible options -->
    <string name="controls_subtitle">Adjust power use</string>
    <!-- Subtitle for list of packages -->
    <string name="packages_subtitle">Included packages</string>

    <!-- Label for power consumed by the screen -->
    <string name="power_screen">Display</string>
    <!-- Label for power consumed by WiFi -->
    <string name="power_wifi">Wi-Fi</string>
    <!-- Label for power consumed by Bluetooth -->
    <string name="power_bluetooth">Bluetooth</string>
    <!-- Label for power consumed by Cell idle -->
    <string name="power_cell">Cell standby</string>
    <!-- Label for power consumed by Calling -->
    <string name="power_phone">Voice calls</string>
    <!-- Label for power consumed when Idle -->
    <string name="power_idle">Phone idle</string>

    <!-- Label for CPU usage time -->
    <string name="usage_type_cpu">CPU total</string>
    <!-- Label for CPU usage in foreground -->
    <string name="usage_type_cpu_foreground">CPU foreground</string>
    <!-- [CHAR LIMIT=25] Label for keeping device from sleeping -->
    <string name="usage_type_wake_lock">Keep awake</string>
    <!-- Label for GPU usage time -->
    <string name="usage_type_gps">GPS</string>
    <!-- [CHAR LIMIT=25] Label for WIFI usage time -->
    <string name="usage_type_wifi_running">Wi-Fi running</string>
    <!-- Label for Phone usage time -->
    <string name="usage_type_phone">Phone</string>
    <!-- Label for Data sent -->
    <string name="usage_type_data_send">Data sent</string>
    <!-- Label for Data received -->
    <string name="usage_type_data_recv">Data received</string>
    <!-- Label for Audio usage time -->
    <string name="usage_type_audio">Audio</string>
    <!-- Label for Video usage time -->
    <string name="usage_type_video">Video</string>
    <!-- Label for time that a feature has been on -->
    <string name="usage_type_on_time">Time on</string>
    <!-- Label for time that there was no cell coverage -->
    <string name="usage_type_no_coverage">Time without a signal</string>
    <!-- Label for force stop action -->
    <string name="battery_action_stop">Force stop</string>
    <!-- Label for app details action -->
    <string name="battery_action_app_details">Application info</string>
    <!-- Label for app settings action -->
    <string name="battery_action_app_settings">Application settings</string>
    <!-- Label for display settings -->
    <string name="battery_action_display">Display settings</string>
    <!-- Label for wifi settings -->
    <string name="battery_action_wifi">WiFi settings</string>
    <!-- Label for bluetooth settings -->
    <string name="battery_action_bluetooth">Bluetooth settings</string>

    <!-- Description for voice call detail -->
    <string name="battery_desc_voice">Battery used by voice calls</string>

    <!-- Description for standby detail -->
    <string name="battery_desc_standby">Battery used when phone is idle</string>

    <!-- Description for cell radio detail -->
    <string name="battery_desc_radio">Battery used by cell radio</string>
    <!-- Suggestion to switch to airplane mode to save power -->
    <string name="battery_sugg_radio">Switch to airplane mode to save power in areas with no cell coverage</string>

    <!-- Description for power consumed by display -->
    <string name="battery_desc_display">Battery used by the display and backlight</string>
    <!-- Suggestion for reducing display power -->
    <string name="battery_sugg_display">Reduce the screen brightness and/or screen timeout</string>

    <!-- Description for wifi connectivity -->
    <string name="battery_desc_wifi">Battery used by Wi-Fi</string>
    <!-- Suggestion for wifi connectivity power drain -->
    <string name="battery_sugg_wifi">Turn off Wi-Fi when not using it or where it is not available</string>

    <!-- Description for bluetooth power consumption detail -->
    <string name="battery_desc_bluetooth">Battery used by bluetooth</string>
    <!-- Suggestion for bluetooth -->
    <string name="battery_sugg_bluetooth_basic">Turn off bluetooth when you aren\'t using it</string>
    <!-- Suggestion for bluetooth headset -->
    <string name="battery_sugg_bluetooth_headset">Try connecting to a different bluetooth device</string>

    <!-- [CHAR LIMIT=50] Description for power consumed by applications -->
    <string name="battery_desc_apps">Battery used by application</string>
    <!-- Suggestion for exploring application info to stop or uninstall -->
    <string name="battery_sugg_apps_info">Stop or uninstall the application</string>
    <!-- [CHAR LIMIT=100] Suggestion for getting apps to consume less power due to GPS-->
    <string name="battery_sugg_apps_gps">"Manually control GPS to prevent application from using it"</string>
    <!-- Suggestion for getting apps to consume less power -->
    <string name="battery_sugg_apps_settings">The application may offer settings to reduce battery use</string>

    <!-- Menu label for viewing battery usage since unplugged -->
    <string name="menu_stats_unplugged"><xliff:g id="unplugged">%1$s</xliff:g> since unplugged</string>
    <!-- Menu label for viewing battery usage since unplugged -->
    <string name="menu_stats_last_unplugged">While last unplugged for <xliff:g id="unplugged">%1$s</xliff:g></string>
    <!-- Menu label for viewing battery usage total -->
    <string name="menu_stats_total">Usage totals</string>
    <!-- Menu label for refreshing with latest usage numbers -->
    <string name="menu_stats_refresh">Refresh</string>

    <!-- Label for kernel threads -->
    <string name="process_kernel_label">Android OS</string>
    <!-- Label for mediaserver process -->
    <string name="process_mediaserver_label">Mediaserver</string>

    <!-- Voice input/output settings --><skip />
    <!-- Title of setting on main settings screen. This item will take the user to the screen to tweak settings related to speech functionality -->
    <string name="voice_input_output_settings">Voice input &amp; output</string>
    <!-- Main voice input/output settings screen title -->
    <string name="voice_input_output_settings_title">Voice input &amp; output settings</string>
    <!-- Title of voice search settings list item within voice input/output settings -->
    <string name="voice_search_settings_title">Voice search</string>
    <!-- Title of keyboard settings list item within voice input/output settings -->
    <string name="keyboard_settings_title">Android keyboard</string>
    <!-- Title for the 'voice input' category of voice input/output settings -->
    <string name="voice_input_category">Voice input</string>
    <!-- Title for the 'voice output' category of voice input/output settings -->
    <string name="voice_output_category">Voice output</string>
    <!-- Title for the voice recognizer setting in voice input/output settings -->
    <string name="recognizer_title">Voice recognizer</string>
    <!-- Title for the link to settings for the chosen voice recognizer in voice input/output settings -->
    <string name="recognizer_settings_title">Voice recognizer settings</string>
    <!-- Summary for the link to settings for the chosen voice recognizer in voice input/output settings.
         Would say something like, e.g., "Settings for 'Google'". -->
    <string name="recognizer_settings_summary">Settings for \'<xliff:g id="recognizer_name">%s</xliff:g>\'</string>

    <!-- Text-To-Speech (TTS) settings --><skip />
    <!-- Title of setting on main settings screen.  This item will take the user to the screen to tweak settings related to the text-to-speech functionality -->
    <string name="tts_settings">Text-to-speech settings</string>
    <!-- Main TTS Settings screen title -->
    <string name="tts_settings_title">Text-to-speech settings</string>
    <!-- On main TTS Settings screen, title for toggle used to force use of default TTS settings -->
    <string name="use_default_tts_settings_title">Always use my settings</string>
    <!-- On main TTS Settings screen, summary for toggle used to force use of default TTS settings -->
    <string name="use_default_tts_settings_summary">Default settings below override application settings</string>
    <!-- On main TTS Settings screen, section header for default TTS settings -->
    <string name="tts_default_settings_section">Default settings</string>
    <!-- On main TTS Settings screen, in default settings section, setting default synthesis engine for synthesized voice -->
    <string name="tts_default_synth_title">Default Engine</string>
    <!-- On main TTS Settings screen, summary for default synthesis engine for synthesized voice -->
    <string name="tts_default_synth_summary">Sets the speech synthesis engine to be used for spoken text</string>
    <!-- On main TTS Settings screen, in default settings section, setting default speech rate for synthesized voice -->
    <string name="tts_default_rate_title">Speech rate</string>
    <!-- On main TTS Settings screen, summary for default speech rate for synthesized voice -->
    <string name="tts_default_rate_summary">Speed at which the text is spoken</string>
    <!-- On main TTS Settings screen, in default settings section, setting default pitch for synthesized voice -->
    <string name="tts_default_pitch_title">Pitch</string>
    <!-- On main TTS Settings screen, summary for default pitch for synthesized voice -->
    <string name="tts_default_pitch_summary">Affects the tone of the spoken text</string>
    <!-- On main TTS Settings screen, in default settings section, setting default language for synthesized voice -->
    <string name="tts_default_lang_title">Language</string>
    <!-- On main TTS Settings screen, summary for default language for synthesized voice -->
    <string name="tts_default_lang_summary">Sets the language-specific voice for the spoken text</string>
    <!-- On main TTS Settings screen, triggers playback of an example of speech synthesis -->
    <string name="tts_play_example_title">Listen to an example</string>
    <!-- On main TTS Settings screen, summary for triggering playback of an example of speech synthesis -->
    <string name="tts_play_example_summary">Play a short demonstration of speech synthesis</string>
    <!-- On main TTS Settings screen, click to install required speech synthesis data -->
    <string name="tts_install_data_title">Install voice data</string>
    <!-- On main TTS Settings screen, summary for click to install required speech synthesis data -->
    <string name="tts_install_data_summary">Install the voice data required for speech synthesis</string>
    <!-- On main TTS Settings screen, summary for when required speech synthesis data alrady installed on SD card -->
    <string name="tts_data_installed_summary">Voices required for speech synthesis already properly installed</string>
    <!-- Text spoken by the TTS engine for demonstration purposes -->
    <string name="tts_demo">This is an example of speech synthesis.</string>
    <!-- Text spoken by the TTS engine when TTS settings (other than language) have been changed -->
    <string name="tts_settings_changed_demo">Your settings have changed. This is an example of how they sound.</string>
    <!-- Error screen when a selected TTS engine can't run because it's missing components -->
    <string name="tts_engine_error">The engine you selected is unable to run</string>
    <!-- Button text for error screen when a selected TTS engine can't run because it's missing components -->
    <string name="tts_engine_error_config">Configure</string>
    <!-- Button text for error screen when a selected TTS engine can't run because it's missing components -->
    <string name="tts_engine_error_reselect">Select another engine</string>
    <!-- Warning message about security implications of enabling a TTS engine, displayed as a dialog
         message when the user selects to enable an engine. -->
    <string name="tts_engine_security_warning">This speech synthesis engine may be able to collect
    all the text that will be spoken, including personal data like passwords and credit
    card numbers.  It comes from the <xliff:g id="tts_plugin_engine_name">%s</xliff:g> engine.
    Enable the use of this speech synthesis engine?</string>
    <!-- On main TTS Settings screen, text for divider under which all TTS engines are listed -->
    <string name="tts_engines_section">Engines</string>
    <!-- On main TTS Settings screen, text preceded by the TTS engine name, clicking this button will launch the engine settings -->
    <string name="tts_engine_name_settings"><xliff:g id="tts_plugin_engine_name">%s</xliff:g> settings</string>
    <!-- On main TTS Settings screen, text preceded by the TTS engine name to indicate the engine can be used by the user -->
    <string name="tts_engine_name_is_enabled_summary"><xliff:g id="tts_plugin_engine_name">%s</xliff:g> is enabled</string>
    <!-- On main TTS Settings screen, text preceded by the TTS engine name to indicate the engine cannot be used by the user -->
    <string name="tts_engine_name_is_disabled_summary"><xliff:g id="tts_plugin_engine_name">%s</xliff:g> is disabled</string>
    <!-- On Pico TTS Settings screen, text to mark the section for the various languages and voices that are available -->
    <string name="pico_languages_and_voices">Languages and voices</string>
    <!-- On Pico TTS Settings screen, text to mark a voice as installed -->
    <string name="pico_installed">Installed</string>
    <!-- On Pico TTS Settings screen, text to mark a voice as not installed -->
    <string name="pico_not_installed">Not installed</string>
    <!-- On Pico TTS Settings screen, summary text to indicate that a voice is female -->
    <string name="pico_voice_summary_female">Female</string>
    <!-- On Pico TTS Settings screen, summary text to indicate that a voice is male -->
    <string name="pico_voice_summary_male">Male</string>
    <!-- [CHAR LIMIT=33] Notification title that appears when the installation of a new TTS engine completed -->
    <string name="tts_notif_engine_install_title">Speech synthesis engine installed</string>
    <!-- [CHAR LIMIT=30] Notification message that appears after the user has installed a new TTS engine,
         to warn the user that this engine cannot be used before the checkbox for that engine
         in TTS settings is checked. -->
    <string name="tts_notif_engine_install_message">Enable new engine before use</string>

    <!-- Power Control Widget -->
    <string name="gadget_title">Power Control</string>
    <string name="gadget_toggle_wifi">Updating Wi-Fi setting</string>
    <string name="gadget_toggle_bluetooth">Updating Bluetooth setting</string>

    <string name="vpn_settings_activity_title">VPN settings</string>

    <!-- Title of VPN connect dialog -->
    <string name="vpn_connect_to">Connect to <xliff:g id="name" example="Work Network">%s</xliff:g></string>
    <!-- In VPN connect dialog, for inputing username and password -->
    <string name="vpn_username_colon">Username:</string>
    <string name="vpn_password_colon">Password:</string>
    <string name="vpn_a_username">a username</string>
    <string name="vpn_a_password">a password</string>

    <!-- In VPN connect dialog where user may check to remember the username entered -->
    <string name="vpn_save_username">Remember username</string>

    <string name="vpn_connect_button">Connect</string>
    <string name="vpn_yes_button">Yes</string>
    <string name="vpn_no_button">No</string>
    <string name="vpn_back_button">Back</string>
    <string name="vpn_mistake_button">No</string>

    <string name="vpn_menu_done">Save</string>
    <string name="vpn_menu_cancel">Cancel</string>
    <string name="vpn_menu_revert">Revert</string>
    <string name="vpn_menu_connect">Connect to network</string>
    <string name="vpn_menu_disconnect">Disconnect from network</string>
    <string name="vpn_menu_edit">Edit network</string>
    <string name="vpn_menu_delete">Delete network</string>

    <!-- VPN error dialog messages -->
    <string name="vpn_error_miss_entering">You must enter <xliff:g id="code">%s</xliff:g>.</string>
    <string name="vpn_error_miss_selecting">You must select <xliff:g id="option">%s</xliff:g>.</string>
    <string name="vpn_error_duplicate_name">The VPN name \'<xliff:g id="name" example="Home Network">%s</xliff:g>\' already exists. Find another name.</string>
    <string name="vpn_confirm_profile_deletion">Are you sure you want to delete this VPN?</string>
    <string name="vpn_confirm_add_profile_cancellation">Are you sure you don\'t want to create this profile?</string>
    <string name="vpn_confirm_edit_profile_cancellation">Are you sure you want to discard the changes made to this profile?</string>
    <string name="vpn_confirm_reconnect">Unable to connect to the network. Do you want to try again?</string>
    <string name="vpn_reconnect_from_lost">Connection lost. Do you want to connect again?</string>
    <string name="vpn_unknown_server_dialog_msg">Server name cannot be resolved. Do you want to check your server name setting?</string>
    <string name="vpn_challenge_error_dialog_msg">Challenge error. Do you want to check your secret setting?</string>
    <string name="vpn_secret_not_set_dialog_msg">One or more secrets are missing in this VPN configuration. Do you want to check your secret setting?</string>
    <string name="vpn_auth_error_dialog_msg">The username or password you entered is incorrect. Do you want to try again?</string>
    <string name="vpn_remote_hung_up_error_dialog_msg">Server hung up. The username or password you entered could be incorrect. Do you want to try again?</string>
    <string name="vpn_remote_ppp_hung_up_error_dialog_msg">Server hung up. It is possible that you are behind a firewall that prevents you from connecting to the server. Do you want to try again?</string>
    <string name="vpn_ppp_negotiation_failed_dialog_msg">Server negotiation failed. The server may not agree with your encryption option. Do you want to check your encryption setting?</string>

    <!-- VPN type selection activity title -->
    <string name="vpn_type_title">Add VPN</string>
    <!-- "Add VPN" preference title -->
    <string name="vpn_add_new_vpn">Add VPN</string>
    <!-- VPN profile editor title when adding a new profile -->
    <string name="vpn_edit_title_add">Add <xliff:g id="name">%s</xliff:g> VPN</string>
    <!-- VPN profile editor title when editing an existing profile -->
    <string name="vpn_edit_title_edit"><xliff:g id="name">%s</xliff:g> details</string>
    <!-- Preference group title for a list of VPN profiles -->
    <string name="vpns">VPNs</string>
    <!-- Preference summary text when VPN is connecting -->
    <string name="vpn_connecting">Connecting...</string>
    <!-- Preference summary text when VPN is disconnecting -->
    <string name="vpn_disconnecting">Disconnecting...</string>
    <!-- Preference summary text when VPN is connected -->
    <string name="vpn_connected">Connected</string>
    <!-- Preference summary text when VPN is not connected -->
    <string name="vpn_connect_hint">Connect to network</string>

    <!-- Name of a VPN profile -->
    <string name="vpn_name">VPN name</string>
    <string name="vpn_a_name">a VPN name</string>

    <!-- Toast message shown when a profile is added -->
    <string name="vpn_profile_added">\'<xliff:g id="name">%s</xliff:g>\' is added</string>
    <!-- Toast message shown when changes of a profile is saved -->
    <string name="vpn_profile_replaced">Changes are made to \'<xliff:g id="name">%s</xliff:g>\'</string>

    <!-- Preference title -->
    <string name="vpn_user_certificate_title">Set user certificate</string>
    <!-- Complete term -->
    <string name="vpn_user_certificate">User certificate</string>
    <string name="vpn_a_user_certificate">a user certificate</string>

    <!-- Preference title -->
    <string name="vpn_ca_certificate_title">Set CA certificate</string>
    <!-- Complete term -->
    <string name="vpn_ca_certificate">Certificate authority (CA) certificate</string>
    <string name="vpn_a_ca_certificate">a CA certificate</string>
    <!-- Preference title -->
    <string name="vpn_l2tp_secret_string_title">Set L2TP secret</string>
    <!-- Complete term -->
    <string name="vpn_l2tp_secret">L2TP secret</string>
    <string name="vpn_a_l2tp_secret">an L2TP secret</string>
    <string name="vpn_pptp_encryption_title">encryption</string>
    <string name="vpn_pptp_encryption">PPTP encryption</string>

    <!-- Preference title -->
    <string name="vpn_ipsec_presharedkey_title">Set IPSec pre-shared key</string>
    <!-- Complete term -->
    <string name="vpn_ipsec_presharedkey">IPSec pre-shared key</string>
    <string name="vpn_a_ipsec_presharedkey">an IPSec pre-shared key</string>

    <!-- Preference title -->
    <string name="vpn_vpn_server_title">Set VPN server</string>
    <!-- Complete term -->
    <string name="vpn_vpn_server">VPN server</string>
    <string name="vpn_a_vpn_server">a VPN server</string>
    <!-- Dialog title for setting VPN server name -->
    <string name="vpn_vpn_server_dialog_title">VPN server name</string>

    <!-- Preference title -->
    <string name="vpn_dns_search_list_title">DNS search domains</string>
    <!-- Complete term -->
    <string name="vpn_dns_search_list">DNS search domains</string>

    <!-- Summary text to hint that the value is set -->
    <string name="vpn_field_is_set"><xliff:g id="value">%s</xliff:g> is set</string>
    <!-- Summary text to hint that the value is not set -->
    <string name="vpn_field_not_set"><xliff:g id="value">%s</xliff:g> not set</string>
    <!-- Summary text to hint that the value is not set but it's not required-->
    <string name="vpn_field_not_set_optional"><xliff:g id="value">%s</xliff:g> not set (optional)</string>

    <!-- CheckBoxPreference title to enable something -->
    <string name="vpn_enable_field">Enable <xliff:g id="option">%s</xliff:g></string>
    <!-- CheckBoxPreference title to disable something -->
    <string name="vpn_disable_field">Disable <xliff:g id="option">%s</xliff:g></string>

    <!-- CheckBoxPreference summary to hint that something is enabled -->
    <string name="vpn_is_enabled"><xliff:g id="option">%s</xliff:g> is enabled</string>
    <!-- CheckBoxPreference summary to hint that something is disabled -->
    <string name="vpn_is_disabled"><xliff:g id="option">%s</xliff:g> is disabled</string>

    <!-- Title of preference to enter the VPN settings activity -->
    <string name="vpn_settings_title">VPN settings</string>
    <!-- Summary of preference to enter the VPN settings activity -->
    <string name="vpn_settings_summary">Set up &amp; manage Virtual Private Networks (VPNs)</string>
    <!-- A secret edit field's grayed out value when it has not been modified -->
    <string name="vpn_secret_unchanged">(unchanged)</string>
    <!-- A secret edit field's grayed out value when it has not been set -->
    <string name="vpn_secret_not_set">(not set)</string>

    <!-- Title of preference group for credential storage settings -->
    <string name="credentials_category">Credential storage</string>
    <!-- Title of preference to enable/dislable access to credential storage -->
    <string name="credentials_access">Use secure credentials</string>
    <!-- Summary of preference to enable/dislable access to credential storage -->
    <string name="credentials_access_summary">Allow applications to access secure certificates and other credentials</string>
    <!-- Title of dialog to enable/dislable access to credential storage -->
    <string name="credentials_unlock">Enter password</string>
    <!-- Description of dialog to enable/dislable access to credential storage -->
    <string name="credentials_unlock_hint">Enter the credential storage password.</string>
    <!-- Title of preference to install certificates from SD card [CHAR LIMIT=25] -->
    <string name="credentials_install_certificates" product="nosdcard">Install from USB storage</string>
    <!-- Title of preference to install certificates from SD card -->
    <string name="credentials_install_certificates" product="default">Install from SD card</string>
    <!-- Summary of preference to install certificates from SD card [CHAR LIMIT=25] -->
    <string name="credentials_install_certificates_summary" product="nosdcard">Install encrypted certificates from USB storage</string>
    <!-- Summary of preference to install certificates from SD card -->
    <string name="credentials_install_certificates_summary" product="default">Install encrypted certificates from SD card</string>
    <!-- Title of preference to set storage password -->
    <string name="credentials_set_password">Set password</string>
    <!-- Summary of preference to set storage password -->
    <string name="credentials_set_password_summary">Set or change the credential storage password</string>
    <!-- Title of preference to reset credential storage -->
    <string name="credentials_reset">Clear storage</string>
    <!-- Summary of preference to reset credential storage -->
    <string name="credentials_reset_summary">Clear credential storage of all contents and reset its password</string>
    <!-- Description of dialog to reset the credential storage -->
    <string name="credentials_reset_hint">Are you sure you want to delete all credentials and reset the credential storage password?</string>
    <!-- Description for the old-password input box -->
    <string name="credentials_old_password">Current password:</string>
    <!-- Description for the new-password input box -->
    <string name="credentials_new_password">New password:</string>
    <!-- Description for the confirm-new-password input box -->
    <string name="credentials_confirm_password">Confirm new password:</string>
    <!-- Description when user set up the storage for the very first time -->
    <string name="credentials_first_time_hint">Set a password for the credential storage (at least 8 characters).</string>
    <string name="credentials_wrong_password">Please enter the correct password.</string>
    <string name="credentials_reset_warning">Please enter the correct password. You have one more try to enter the correct password before the credential storage is erased.</string>
    <string name="credentials_reset_warning_plural">Please enter the correct password. You have <xliff:g id="number" example="5">%1$d</xliff:g> more tries to enter the correct password before the credential storage is erased.</string>
    <string name="credentials_passwords_mismatch">Passwords do not match.</string>
    <string name="credentials_passwords_empty">You must enter and confirm a password.</string>
    <string name="credentials_password_empty">Please enter the password.</string>
    <string name="credentials_password_too_short">The password must have at least 8 characters.</string>
    <!-- toast message -->
    <string name="credentials_erased">The credential storage is erased.</string>
    <!-- toast message -->
    <string name="credentials_enabled">Credential storage is enabled.</string>
    <!-- toast message -->
    <string name="credentials_disabled">Credential storage is disabled.</string>

    <!-- Title of preference group for encrypted filesystem settings -->
    <string name="encrypted_fs_category">Encrypted File System</string>
    <!-- Title of preference to enable/dislable encrypted filesystem -->
    <string name="encrypted_fs_enable">Encrypt private user data</string>
    <!-- Summary of preference to enable/dislable encrypted filesystem -->
    <string name="encrypted_fs_enable_summary">Enable encrypted file system storage for private user data in this device</string>
    <!-- Dialog message to enable encrypted filesystem -->
    <string name="encrypted_fs_enable_dialog">Enabling Encrypted File Systems requires a device data wipe.</string>
    <!-- Dialog message to disable encrypted filesystem -->
    <string name="encrypted_fs_disable_dialog">Disabling Encrypted File Systems requires a device data wipe.</string>
    <!-- Button label to enable encrypted filesystem -->
    <string name="encrypted_fs_enable_button">Enable</string>
    <!-- Button label to disable encrypted filesystem -->
    <string name="encrypted_fs_disable_button">Disable</string>
    <!-- Button message to cancel toggling encrypted filesystem -->
    <string name="encrypted_fs_cancel_button">Cancel</string>
    <!-- Toast message to notify cancel toggling encrypted filesystem -->
    <string name="encrypted_fs_cancel_confirm">Encrypted File Systems mode change cancelled.</string>
    <!-- Dialog title to toggle encrypted filesystem -->
    <string name="encrypted_fs_alert_dialog_title">Encrypted File Systems Warning.</string>

    <!-- Sound settings screen, setting check box label -->
    <string name="emergency_tone_title">Emergency tone</string>
    <!-- Sound settings screen, setting option summary text -->
    <string name="emergency_tone_summary">Set behavior when an emergency call is placed</string>

    <!-- Privacy Settings screen --><skip/>
    <!-- Privacy settings menu title -->
    <string name="privacy_settings">Privacy</string>
    <!-- Privacy settings activity title -->
    <string name="privacy_settings_title">Privacy settings</string>
    <!-- Backup section title -->
    <string name="backup_section_title">Backup and restore</string>
    <!-- Personal data section title -->
    <string name="personal_data_section_title">Personal data</string>
    <!-- Backup data menu title -->
    <string name="backup_data_title">Back up my data</string>
    <!-- Summary text of the "back up data" setting -->
    <string name="backup_data_summary">Back up application data, Wi-Fi passwords, and other settings to Google servers</string>
    <!-- Auto-restore menu title -->
    <string name="auto_restore_title">Automatic restore</string>
    <!-- Summary text of the "automatic restore" setting -->
    <string name="auto_restore_summary">If I reinstall an application, restore backed up settings or other data</string>
    <!-- Dialog title for confirmation to erase backup data from server -->
    <string name="backup_erase_dialog_title">Backup</string>
    <!-- Dialog title for confirmation to erase backup data from server -->
    <string name="backup_erase_dialog_message">Are you sure you want to stop backing up your Wi-Fi passwords, bookmarks, and other settings and application data and erase all copies on Google servers?</string>

    <!-- Device admin settings screen --><skip/>
    <!-- Device admin settings activity title -->
    <string name="device_admin_settings_title">Device administration settings</string>
    <!-- Label for screen showing the active device policy -->
    <string name="active_device_admin_msg">Device administrator</string>
    <!-- Label for button to remove the active device admin -->
    <string name="remove_device_admin">Deactivate</string>
    <!-- Label for screen showing to select device policy -->
    <string name="select_device_admin_msg">Device administrators</string>
    <!-- Message when there are no available device admins to display -->
    <string name="no_device_admins">No available device administrators</string>

    <!-- Label for screen showing to add device policy -->
    <string name="add_device_admin_msg">Activate device administrator?</string>
    <!-- Label for button to set the active device admin -->
    <string name="add_device_admin">Activate</string>
    <!-- Device admin add activity title -->
    <string name="device_admin_add_title">Device administrator</string>
    <!-- Device admin warning message about policies an admin can use -->
    <string name="device_admin_warning">Activating this administrator will allow
        the application <xliff:g id="app_name">%1$s</xliff:g> to perform the
        following operations:</string>
    <!-- Device admin warning message about policies an admin can use -->
    <string name="device_admin_status">This administrator is active and allows
        the application <xliff:g id="app_name">%1$s</xliff:g> to perform the
        following operations:</string>

    <!-- Name to assign to a Network Access Point that was saved without a name -->
    <string name="untitled_apn">Untitled</string>

    <string name="sound_category_sound_title">General</string>
    <string name="sound_category_calls_title">Incoming calls</string>
    <string name="sound_category_notification_title">Notifications</string>
    <string name="sound_category_feedback_title">Feedback</string>

    <!-- Wifi Setup For Setup Wizard with XL screen -->
    <!-- Title shown in Wifi Setup For Setup Wizard with XL screen -->
    <string name="wifi_setup_title">WiFi setup</string>
    <!-- Text message shown when Wifi is not connected.
         Used in Wifi Setup For Setup Wizard with XL screen. -->
    <string name="wifi_setup_not_connected">Not connected</string>
    <!-- Button message shown on the button adding manual setting.
         Used in Wifi Setup For Setup Wizard with XL screen. -->
    <string name="wifi_setup_add_network">Add network</string>
    <!-- Button message shown on the button refreshing a list of network.
         Used in Wifi Setup For Setup Wizard with XL screen. -->
    <string name="wifi_setup_refresh_list">Refresh list</string>
    <!-- Button message shown on the button enabling users skip Wifi Setup.
         Used in Wifi Setup For Setup Wizard with XL screen. -->
    <string name="wifi_setup_skip">Skip</string>
    <!-- Button message shown on the button enabling users go the next step.
         Used in Wifi Setup For Setup Wizard with XL screen. -->
    <string name="wifi_setup_next">Next</string>

    <!-- The message shown above available networks when the device is scanning
         available networks [CHAR LIMIT=35] -->
    <string name="wifi_setup_status_scanning">Scanning networks...</string>
    <!-- Message shown above available network when there's no connected network.
         Used in Wifi Setup For Setup Wizard with XL screen. -->
    <string name="wifi_setup_status_select_network">Touch to select network</string>
    <!-- Message shown above available networks when a user clicked one of available
         networks and the UI is showing one possible existing network.
         Used in Wifi Setup. -->
    <string name="wifi_setup_status_existing_network">Connect to existing network</string>
    <!-- Message shown above available networks when a user clicked one of available
         networks and the UI is prompting the user to edit the network configuration
         if needed. Used in Wifi Setup with XL screen. [CHAR LIMIT=35] -->
    <string name="wifi_setup_status_edit_network">Enter network configuration</string>
    <!-- The message shown above available networks when a user clicked "Add network"
         button. Used in Wifi Setup For Setup Wizard with XL screen. -->
    <string name="wifi_setup_status_new_network">Connect to new network</string>
    <!-- The message shown above available networks when a user clicked one of available
         networks or created another profile and he/she is waiting for the connection
         is established.
         Used in Wifi Setup For Setup Wizard with XL screen. -->
    <string name="wifi_setup_status_connecting">Connecting...</string>
    <!-- The message shown above available networks when connection is established,
         letting a user to proceed to the next step of the SetupWizard.
         Used in Wifi Setup For Setup Wizard with XL screen. [CHAR LIMIT=35] -->
    <string name="wifi_setup_status_proceed_to_next">Proceed to the next step</string>

    <!-- Do not translate. This is a stub which will be removed soon. -->
    <string name="time_zone_auto_stub" translatable="false">Select Time Zone</string>

    <!-- Message when sync is currently failing [CHAR LIMIT=100] -->
    <string name="sync_is_failing">Sync is currently experiencing problems. It will be back shortly.</string>
    <!-- Button label to add an account [CHAR LIMIT=20] -->
    <string name="add_account_label">Add account</string>
    <!-- Header title for those settings relating to general syncing.
         [CHAR LIMIT=30] -->
    <string name="header_general_sync_settings">General sync settings</string>
    <!-- Data synchronization settings screen, title of setting that controls whether background data should be used [CHAR LIMIT=30] -->
    <string name="background_data">Background data</string>
    <!-- Data synchronization settings screen, summary of setting that controls whether background data should be used [CHAR LIMIT=60] -->
    <string name="background_data_summary">Applications can sync, send, and receive data at any time</string>
    <!-- Data synchronization settings screen, title of dialog that confirms the user's unchecking of background data [CHAR LIMIT=20] -->
    <string name="background_data_dialog_title">Attention</string>
    <!-- Data synchronization settings screen, message of dialog that confirms the user's unchecking of background data [CHAR LIMIT=200] -->
    <string name="background_data_dialog_message">Disabling background data extends battery life and lowers data use. Some applications may still use the background data connection.</string>
    <!-- Data synchronization settings screen, setting option name
         [CHAR LIMIT=30] -->
    <string name="sync_automatically">Auto-sync</string>
    <!-- Data synchronization settings screen, setting option summary text when check box is selected [CHAR LIMIT=60] -->
    <string name="sync_automatically_summary">Applications sync data automatically</string>
    <!-- Header title for list of accounts on Accounts & Synchronization settings [CHAR LIMIT=30] -->
    <string name="header_manage_accounts">Manage accounts</string>

    <!-- Sync status messages on Accounts & Synchronization settings --><skip/>
    <!-- Sync status shown when sync is enabled [CHAR LIMIT=20] -->
    <string name="sync_enabled">Sync is ON</string>
    <!-- Sync status shown when sync is disabled [CHAR LIMIT=20] -->
    <string name="sync_disabled">Sync is OFF</string>
    <!-- Sync status shown when last sync resulted in an error [CHAR LIMIT=20] -->
    <string name="sync_error">Sync error</string>

</resources><|MERGE_RESOLUTION|>--- conflicted
+++ resolved
@@ -1389,11 +1389,8 @@
     <!-- SD card & phone storage settings screen heading.  The total amount of storage space for some storage partition.  For example, this is listed under both the "Internal phone storage" section and the "SD card" section -->
     <string name="memory_size">Total space</string>
     <!-- SD card & phone storage settings item title that will result in the phone unmounting the SD card.  This will be done before the user phyiscally removes the SD card from the phone.  Kind of like the "Safely remove" on some operating systems.   [CHAR LIMIT=25] -->
-<<<<<<< HEAD
     <string name="sd_eject" product="nosdcard">Unmount shared storage</string>
     <!-- SD card & phone storage settings item title that will result in the phone unmounting the SD card.  This will be done before the user phyiscally removes the SD card from the phone.  Kind of like the "Safely remove" on some operating systems.   -->
-=======
->>>>>>> 593a7049
     <string name="sd_eject" product="default">Unmount SD card</string>
     <!-- SD card & phone storage settings item title that will result in the phone unmounting the SD card.  This will be done before the user phyiscally removes the SD card from the phone.  Kind of like the "Safely remove" on some operating systems.   [CHAR LIMIT=30] -->
     <string name="sd_eject_summary" product="nosdcard">Unmount the internal USB storage so you can format it</string>
@@ -1409,27 +1406,17 @@
     <!-- SD card & phone storage settings item summary that is displayed when no SD card is inserted -->
     <string name="sd_insert_summary" product="default">Insert an SD card for mounting</string>
     <!-- SD card & phone storage settings item title that will result in the phone mounting the SD card. [CHAR LIMIT=25] -->
-<<<<<<< HEAD
     <string name="sd_mount" product="nosdcard">Mount shared storage</string>
     <!-- SD card & phone storage settings item title that will result in the phone mounting the SD card. -->
     <string name="sd_mount" product="default">Mount SD card</string>
     <!-- SD card & phone storage settings item title that will result in the phone mounting the SD card. [CHAR LIMIT=30] -->
     <string name="sd_mount_summary" product="nosdcard">Mount the internal USB storage</string>
-=======
-    <string name="sd_mount">Mount SD card</string>
->>>>>>> 593a7049
     <!-- SD card & phone storage settings item title that will result in the phone mounting the SD card. -->
     <string name="sd_mount_summary">Mount the SD card</string>
     <!-- SD card & phone storage settings item title that will result in the phone formatting the USB storage.   [CHAR LIMIT=25] -->
     <string name="sd_format" product="nosdcard">Erase USB storage</string>
     <!-- SD card & phone storage settings item title that will result in the phone formatting the SD card.   [CHAR LIMIT=25] -->
-<<<<<<< HEAD
-    <string name="sd_format" product="nosdcard">Format shared storage</string>
-    <!-- SD card & phone storage settings item title that will result in the phone formatting the SD card.   -->
-    <string name="sd_format" product="default">Format SD card</string>
-=======
     <string name="sd_format" product="default">Erase SD card</string>
->>>>>>> 593a7049
     <!-- SD card & phone storage settings item title that will result in the phone unmounting the SD card.   [CHAR LIMIT=30] -->
     <string name="sd_format_summary" product="nosdcard">Erases all data on the phone\'s internal USB storage, such such as music and photos.</string>
     <!-- SD card & phone storage settings item title that will result in the phone unmounting the SD card.   -->
@@ -1570,11 +1557,7 @@
     <!-- SD card & phone storage settings screen, setting option name under Internal phone storage heading [CHAR LIMIT=25] -->
     <string name="media_format_title" product="nosdcard">Erase USB storage</string>
     <!-- SD card & phone storage settings screen, setting option name under Internal phone storage heading -->
-<<<<<<< HEAD
-    <string name="media_format_title" product="default">Format SD card.</string>
-=======
     <string name="media_format_title" product="default">Erase SD card</string>
->>>>>>> 593a7049
     <!-- SD card & phone storage settings screen, setting option summary text under Internal phone storage heading [CHAR LIMIT=30] -->
     <string name="media_format_summary" product="nosdcard">Erases all data in USB storage</string>
     <!-- SD card & phone storage settings screen, setting option summary text under Internal phone storage heading -->
