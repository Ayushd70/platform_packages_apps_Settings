--- conflicted
+++ resolved
@@ -1389,11 +1389,7 @@
     <string name="wifi_setup_status_eap_not_supported" msgid="5335338851032315905">"EAP समर्थित नहीं है."</string>
     <string name="wifi_setup_eap_not_supported" msgid="595556546597351489">"आप सेटअप करते समय किसी EAP Wi-Fi कनेक्‍शन को कॉन्‍िफ़गर नहीं कर सकते. सेटअप करने के बाद, आप उसे सेटिंग &gt; वायरलेस और नेटवर्क में कॉन्फ़िगर कर सकते हैं."</string>
     <string name="wifi_setup_description_connecting" msgid="2793554932006756795">"कनेक्‍ट होने में कुछ मिनट लग सकते हैं..."</string>
-<<<<<<< HEAD
-    <!-- syntax error in translation for wifi_setup_description_connected (5235991893829582459) org.xmlpull.v1.XmlPullParserException: expected: /string read: b (position:END_TAG </b>@1:192 in java.io.StringReader@55e83f9)  -->
-=======
     <!-- syntax error in translation for wifi_setup_description_connected (5235991893829582459) org.xmlpull.v1.XmlPullParserException: expected: /string read: b (position:END_TAG </b>@1:192 in java.io.StringReader@6791d8c1)  -->
->>>>>>> 67a50f99
     <string name="accessibility_sync_enabled" msgid="558480439730263116">"समन्वयन सक्षम"</string>
     <string name="accessibility_sync_disabled" msgid="1741194106479011384">"समन्वयन अक्षम"</string>
     <string name="accessibility_sync_error" msgid="8703299118794272041">"समन्वयन त्रुटि."</string>
