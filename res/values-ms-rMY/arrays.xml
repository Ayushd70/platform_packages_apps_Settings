<?xml version="1.0" encoding="UTF-8"?>
<!-- 
/*
**
** Copyright 2007 The Android Open Source Project
**
** Licensed under the Apache License, Version 2.0 (the "License");
** you may not use this file except in compliance with the License.
** You may obtain a copy of the License at
**
**     http://www.apache.org/licenses/LICENSE-2.0
**
** Unless required by applicable law or agreed to in writing, software
** distributed under the License is distributed on an "AS IS" BASIS,
** WITHOUT WARRANTIES OR CONDITIONS OF ANY KIND, either express or implied.
** See the License for the specific language governing permissions and
** limitations under the License.
*/
 -->

<resources xmlns:android="http://schemas.android.com/apk/res/android"
    xmlns:xliff="urn:oasis:names:tc:xliff:document:1.2">
  <string-array name="timezone_filters">
    <item msgid="5296756001147094692">"Amerika"</item>
    <item msgid="3005562397632768392">"Eropah"</item>
    <item msgid="5696915123093701218">"Afrika"</item>
    <item msgid="4439789052790868249">"Asia"</item>
    <item msgid="956915953069815961">"Australia"</item>
    <item msgid="5345178126174698955">"Pasifik"</item>
    <item msgid="8392017019801393511">"Semua"</item>
  </string-array>
  <string-array name="screen_timeout_entries">
    <item msgid="3342301044271143016">"15 saat"</item>
    <item msgid="8881760709354815449">"30 saat"</item>
    <item msgid="7589406073232279088">"1 minit"</item>
    <item msgid="7001195990902244174">"2 minit"</item>
    <item msgid="7489864775127957179">"5 minit"</item>
    <item msgid="2314124409517439288">"10 minit"</item>
    <item msgid="6864027152847611413">"30 minit"</item>
  </string-array>
  <string-array name="dream_timeout_entries">
    <item msgid="3149294732238283185">"Jangan sekali-kali"</item>
    <item msgid="2194151041885903260">"15 saat"</item>
    <item msgid="5892295237131074341">"30 saat"</item>
    <item msgid="3538441365970038213">"1 minit"</item>
    <item msgid="412343871668955639">"2 minit"</item>
    <item msgid="5076853889688991690">"5 minit"</item>
    <item msgid="1903860996174927898">"10 minit"</item>
    <item msgid="6415509612413178727">"30 minit"</item>
  </string-array>
  <string-array name="lock_after_timeout_entries">
    <item msgid="8929270399652145290">"Serta-merta"</item>
    <item msgid="6736512735606834431">"5 saat"</item>
    <item msgid="8044619388267891375">"15 saat"</item>
    <item msgid="1822002388249545488">"30 saat"</item>
    <item msgid="8538071621211916519">"1 minit"</item>
    <item msgid="5663439580228932882">"2 minit"</item>
    <item msgid="49888496216106852">"5 minit"</item>
    <item msgid="9002737361305019353">"10 minit"</item>
    <item msgid="4322676235684793329">"30 minit"</item>
  </string-array>
  <string-array name="entries_font_size">
    <item msgid="8166647333858618801">"Kecil"</item>
    <item msgid="1932071435506638315">"Normal"</item>
    <item msgid="38373998008112077">"Besar"</item>
    <item msgid="7786168277516233536">"Sangat besar"</item>
  </string-array>
  <string-array name="wifi_status">
    <item msgid="1922181315419294640"></item>
    <item msgid="8934131797783724664">"Mengimbas..."</item>
    <item msgid="8513729475867537913">"Menyambung..."</item>
    <item msgid="515055375277271756">"Mengesahkan..."</item>
    <item msgid="1943354004029184381">"Mendapatkan alamat IP..."</item>
    <item msgid="4221763391123233270">"Disambungkan"</item>
    <item msgid="624838831631122137">"Digantung"</item>
    <item msgid="7979680559596111948">"Memutuskan sambungan..."</item>
    <item msgid="1634960474403853625">"Diputuskan sambungan"</item>
    <item msgid="746097431216080650">"Tidak berjaya"</item>
    <item msgid="6367044185730295334">"Disekat"</item>
    <item msgid="503942654197908005">"Mengelakkan sambungan lemah buat sementara"</item>
  </string-array>
  <string-array name="wifi_status_with_ssid">
    <item msgid="7714855332363650812"></item>
    <item msgid="8878186979715711006">"Mengimbas..."</item>
    <item msgid="355508996603873860">"Menyambung kepada <xliff:g id="NETWORK_NAME">%1$s</xliff:g>..."</item>
    <item msgid="554971459996405634">"Mengesahkan dengan <xliff:g id="NETWORK_NAME">%1$s</xliff:g>..."</item>
    <item msgid="7928343808033020343">"Mendapatkan alamat IP dari <xliff:g id="NETWORK_NAME">%1$s</xliff:g>..."</item>
    <item msgid="8937994881315223448">"Disambungkan kepada <xliff:g id="NETWORK_NAME">%1$s</xliff:g>"</item>
    <item msgid="1330262655415760617">"Digantung"</item>
    <item msgid="7698638434317271902">"Memutuskan sambungan dari <xliff:g id="NETWORK_NAME">%1$s</xliff:g>..."</item>
    <item msgid="197508606402264311">"Diputuskan sambungan"</item>
    <item msgid="8578370891960825148">"Tidak berjaya"</item>
    <item msgid="5660739516542454527">"Disekat"</item>
    <item msgid="1805837518286731242">"Mengelakkan sambungan lemah buat sementara"</item>
  </string-array>
    <!-- no translation found for wifi_security:0 (8491993170197127709) -->
    <!-- no translation found for wifi_security:1 (6524315248437318854) -->
    <!-- no translation found for wifi_security:2 (1532568756571457140) -->
    <!-- no translation found for wifi_security:3 (3620707702811709779) -->
    <!-- no translation found for wifi_security_no_eap:0 (2084555984818107151) -->
    <!-- no translation found for wifi_security_no_eap:1 (397579322683471524) -->
    <!-- no translation found for wifi_security_no_eap:2 (1968820975358150484) -->
    <!-- no translation found for wifi_ap_security:0 (5251664683198623324) -->
    <!-- no translation found for wifi_ap_security:1 (7989073072260294673) -->
  <string-array name="wifi_eap_method">
    <item msgid="1160193392455075561">"PEAP"</item>
    <item msgid="7981731051382306293">"TLS"</item>
    <item msgid="2892994535305020162">"TTLS"</item>
    <item msgid="435667726254379514">"PWD"</item>
    <item msgid="8549485714107012129">"SIM"</item>
    <item msgid="1023893786681286517">"AKA"</item>
    <item msgid="3030483188676375009">"AKA\'"</item>
  </string-array>
  <string-array name="eap_method_without_sim_auth">
    <item msgid="4047867891913819797">"PEAP"</item>
    <item msgid="641030570679578504">"TLS"</item>
    <item msgid="3079489731769553856">"TTLS"</item>
    <item msgid="35269224158638258">"PWD"</item>
  </string-array>
    <!-- no translation found for wifi_ap_band_config_full:0 (1085243288162893079) -->
    <!-- no translation found for wifi_ap_band_config_full:1 (5531376834915607202) -->
    <!-- no translation found for wifi_ap_band_config_2G_only:0 (7006771583217001015) -->
  <string-array name="wifi_p2p_wps_setup">
    <item msgid="5085064298144493867">"Butang tekan"</item>
    <item msgid="1624323946324499595">"PIN daripada peranti rakan"</item>
    <item msgid="5366790421523328066">"PIN dari peranti ini"</item>
  </string-array>
  <string-array name="wifi_p2p_status">
    <item msgid="1701505390737218306">"Bersambung"</item>
    <item msgid="3189211552661432651">"Dijemput"</item>
    <item msgid="3206450250360237549">"Tidak berjaya"</item>
    <item msgid="7785896708926971207">"Ada"</item>
    <item msgid="2330782789550628803">"Di luar liputan"</item>
  </string-array>
  <string-array name="bluetooth_visibility_timeout_entries">
    <item msgid="8151962652413645395">"2 minit"</item>
    <item msgid="8675215713017289017">"5 minit"</item>
    <item msgid="477015974247590543">"1 jam"</item>
    <item msgid="5198271470953124739">"Jangan sekali-kali tamat masa"</item>
  </string-array>
  <string-array name="wifi_signal">
    <item msgid="2245412278046491293">"Lemah"</item>
    <item msgid="5615082285463430971">"Sederhana"</item>
    <item msgid="3565079809875324621">"Baik"</item>
    <item msgid="5702329417707689835">"Sangat baik"</item>
  </string-array>
  <string-array name="wifi_sleep_policy_entries">
    <item msgid="3269131034472904310">"Sentiasa"</item>
    <item msgid="844721238536786870">"Hanya apabila dipalamkan"</item>
    <item msgid="1986753720941888596">"Jangan sekali-kali"</item>
  </string-array>
  <string-array name="wifi_sleep_policy_entries_wifi_only">
    <item msgid="2124319326282651391">"Sentiasa"</item>
    <item msgid="7433294150916905997">"Hanya apabila dipasang"</item>
    <item msgid="1390404486722375028">"Jangan sekali-kali"</item>
  </string-array>
  <string-array name="data_usage_data_range">
    <item msgid="5013973108901348144">"30 hari terakhir"</item>
    <item msgid="6600989128423965319">"Ttpkn kitar penggunaan..."</item>
  </string-array>
  <string-array name="wifi_frequency_band_entries">
    <item msgid="1013988753804838790">"Automatik"</item>
    <item msgid="6670588712989942178">"5 GHz sahaja"</item>
    <item msgid="2715516524973207876">"2.4 GHz sahaja"</item>
  </string-array>
  <string-array name="usage_stats_display_order_types">
    <item msgid="2100172576767439288">"Masa penggunaan"</item>
    <item msgid="4796160515314745154">"Kali terakhir digunakan"</item>
    <item msgid="2502754479975776899">"Nama aplikasi"</item>
  </string-array>
  <string-array name="wifi_eap_entries">
    <item msgid="8615575908717909498">"PEAP"</item>
    <item msgid="8667872640594311615">"TLS"</item>
    <item msgid="7182812872984827322">"TTLS"</item>
    <item msgid="2318274046749286642">"PWD"</item>
  </string-array>
  <string-array name="wifi_peap_phase2_entries">
    <item msgid="2577747762745812488">"Tiada"</item>
    <item msgid="937786527870979616">"MSCHAPV2"</item>
    <item msgid="5302613883318643629">"GTC"</item>
  </string-array>
  <string-array name="wifi_phase2_entries">
    <item msgid="1818786254010764570">"Tiada"</item>
    <item msgid="6189918678874123056">"PAP"</item>
    <item msgid="1524112260493662517">"MSCHAP"</item>
    <item msgid="5923246669412752932">"MSCHAPV2"</item>
    <item msgid="8651992560135239389">"GTC"</item>
  </string-array>
  <string-array name="wifi_ip_settings">
    <item msgid="3906714200993111074">"DHCP"</item>
    <item msgid="628395202971532382">"Statik"</item>
  </string-array>
  <string-array name="wifi_proxy_settings">
    <item msgid="4473276491748503377">"Tiada"</item>
    <item msgid="8673874894887358090">"Manual"</item>
    <item msgid="168893341855953140">"Auto Konfigurasi Proksi"</item>
  </string-array>
  <string-array name="apn_auth_entries">
    <item msgid="3856896061242872146">"Tiada"</item>
    <item msgid="5756844015743664882">"PAP"</item>
    <item msgid="535934025797984365">"CHAP"</item>
    <item msgid="8383098660619805783">"PAP atau CHAP"</item>
  </string-array>
  <string-array name="apn_protocol_entries">
    <item msgid="4852355456199302715">"IPv4"</item>
    <item msgid="4394161344888484571">"IPv6"</item>
    <item msgid="8084938354605535381">"IPv4/IPv6"</item>
  </string-array>
  <string-array name="bearer_entries">
    <item msgid="1697455674244601285">"Tidak ditentukan"</item>
    <item msgid="1317061551798123908">"LTE"</item>
    <item msgid="5005435684511894770">"HSPAP"</item>
    <item msgid="7700603056475539235">"HSPA"</item>
    <item msgid="245973007602397887">"HSUPA"</item>
    <item msgid="6291566767651194016">"HSDPA"</item>
    <item msgid="2005841400859926251">"UMTS"</item>
    <item msgid="3757385691174882861">"EDGE"</item>
    <item msgid="2979115073474306864">"GPRS"</item>
    <item msgid="2271750502778879106">"eHRPD"</item>
    <item msgid="4173379084783381337">"EVDO_B"</item>
    <item msgid="2033682802005776093">"EVDO_A"</item>
    <item msgid="5753917125831466719">"EVDO_0"</item>
    <item msgid="4713807936577071142">"1xRTT"</item>
    <item msgid="1142355797022021906">"IS95B"</item>
    <item msgid="7471182818083460781">"IS95A"</item>
  </string-array>
  <string-array name="mvno_type_entries">
    <item msgid="4367119357633573465">"Tiada"</item>
    <item msgid="6062567900587138000">"SPN"</item>
    <item msgid="2454085083342423481">"IMSI"</item>
    <item msgid="2681427309183221543">"GID"</item>
  </string-array>
  <string-array name="app_install_location_entries">
    <item msgid="8151497958991952759">"Storan dalaman peranti"</item>
    <item msgid="3738430123799803530">"Kad SD boleh tanggal"</item>
    <item msgid="4498124044785815005">"Biar sistem menentukan"</item>
  </string-array>
  <string-array name="app_ops_categories">
    <item msgid="6358963769537892925">"Lokasi"</item>
    <item msgid="255608127647030286">"Peribadi"</item>
    <item msgid="4588829735729884491">"Pemesejan"</item>
    <item msgid="886742181977884584">"Media"</item>
    <item msgid="7924928667052300589">"Peranti"</item>
  </string-array>
  <string-array name="app_ops_summaries">
    <item msgid="4979188868761515915">"lokasi kasar"</item>
    <item msgid="5789673140227507995">"lokasi terperinci"</item>
    <item msgid="1061584358377390581">"GPS"</item>
    <item msgid="5387405117297558954">"bergetar"</item>
    <item msgid="3434165993711230924">"baca kenalan"</item>
    <item msgid="616161687718081936">"ubah suai kenalan"</item>
    <item msgid="7638002295329050091">"baca log panggilan"</item>
    <item msgid="6546959730920410907">"ubah suai log panggilan"</item>
    <item msgid="446877710771379667">"baca kalendar"</item>
    <item msgid="7674458294386319722">"ubah suai kalendar"</item>
    <item msgid="8281201165558093009">"imbasan wi-fi"</item>
    <item msgid="8694611243479480497">"pemberitahuan"</item>
    <item msgid="7776439107987345446">"imbasan sel"</item>
    <item msgid="514615766544675057">"Hubungi telefon"</item>
    <item msgid="8181415497109310680">"baca SMS"</item>
    <item msgid="6816551144382117307">"tulis SMS"</item>
    <item msgid="4600463921908905030">"terima SMS"</item>
    <item msgid="5958926493289432745">"terima SMS kecemasan"</item>
    <item msgid="4945269495221089540">"terima MMS"</item>
    <item msgid="5570472453573929087">"terima penolakan WAP"</item>
    <item msgid="7125408150230860501">"hantar SMS"</item>
    <item msgid="7080337936612188061">"baca SMS ICC"</item>
    <item msgid="587124103118495063">"tulis SMS ICC"</item>
    <item msgid="2320577158869025503">"ubah suai tetapan"</item>
    <item msgid="1545733463471924009">"lukiskan di atas"</item>
    <item msgid="3609046903962454582">"pemberitahuan akses"</item>
    <item msgid="4671646036128214513">"kamera"</item>
    <item msgid="1097324338692486211">"rakam audio"</item>
    <item msgid="5031552983987798163">"mainkan audio"</item>
    <item msgid="8374996688066472414">"baca papan keratan"</item>
    <item msgid="3045529469061083747">"ubah suai papan keratan"</item>
    <item msgid="5124443975763747838">"butang media"</item>
    <item msgid="4547883971364273343">"tumpuan audio"</item>
    <item msgid="2603878814882344450">"kelantangan induk"</item>
    <item msgid="7136963238377062018">"kelantangan suara"</item>
    <item msgid="4270236897655923007">"kelantangan deringan"</item>
    <item msgid="6325739889222559394">"kelantangan media"</item>
    <item msgid="5762123934816216821">"kelantangan penggera"</item>
    <item msgid="785049718065337473">"kelantangan pemberitahuan"</item>
    <item msgid="6700305533746877052">"kelantangan bluetooth"</item>
    <item msgid="2029227495214047094">"kekal berjaga"</item>
    <item msgid="26109888160231211">"pantau lokasi"</item>
    <item msgid="5753382310468855812">"awasi lokasi kuasa tinggi"</item>
    <item msgid="3356591542543137332">"dapatkan statistik penggunaan"</item>
    <item msgid="3073734345226842233">"redam/nyahredam mikrofon"</item>
    <item msgid="1148142988678569310">"media projek"</item>
    <item msgid="9130014005474445273">"aktifkan VPN"</item>
    <item msgid="1165192162975045562">"tulis kertas dinding"</item>
    <item msgid="7129487923652967258">"bantu struktur"</item>
    <item msgid="1069023208100114540">"bantu tangkapan skrin"</item>
  </string-array>
  <string-array name="app_ops_labels">
    <item msgid="6602854600289714121">"Lokasi"</item>
    <item msgid="8677040780775113033">"Lokasi"</item>
    <item msgid="1660743989948992916">"Lokasi"</item>
    <item msgid="8791172739860195290">"Bergetar"</item>
    <item msgid="383413555642128046">"Baca kenalan"</item>
    <item msgid="3654594895269697313">"Ubah suai kenalan"</item>
    <item msgid="7928393476362362538">"Baca log panggilan"</item>
    <item msgid="6248591205254641116">"Ubah suai log panggilan"</item>
    <item msgid="6093344633066170692">"Baca kalendar"</item>
    <item msgid="1334886368750347692">"Ubah suai kalendar"</item>
    <item msgid="1638204101698708656">"Lokasi"</item>
    <item msgid="2154671955760380322">"Siarkan pemberitahuan"</item>
    <item msgid="4282477730595931828">"Lokasi"</item>
    <item msgid="4891423912898525905">"Hubungi telefon"</item>
    <item msgid="2623604824935968113">"Baca SMS/MMS"</item>
    <item msgid="4420177125221176306">"Tulis SMS/MMS"</item>
    <item msgid="3986142739951490025">"Terima SMS/MMS"</item>
    <item msgid="3984213795861739778">"Terima SMS/MMS"</item>
    <item msgid="3656243523752472788">"Terima SMS/MMS"</item>
    <item msgid="8105802370238551510">"Terima SMS/MMS"</item>
    <item msgid="1407766984645388488">"Hantar SMS/MMS"</item>
    <item msgid="3527273606643794973">"Baca SMS/MMS"</item>
    <item msgid="4370895547001583812">"Tulis SMS/MMS"</item>
    <item msgid="4218544235221631789">"Ubah suai tetapan"</item>
    <item msgid="736541391767350377">"Lukiskan di atas"</item>
    <item msgid="5530815681721654194">"Pemberitahuan akses"</item>
    <item msgid="781213371706962767">"Kamera"</item>
    <item msgid="1720492593061838172">"Rakam audio"</item>
    <item msgid="3493046322001257041">"Mainkan audio"</item>
    <item msgid="136815868796597058">"Baca papan keratan"</item>
    <item msgid="5238692940326972503">"Ubah suai papan keratan"</item>
    <item msgid="5753789168376302997">"Butang media"</item>
    <item msgid="3265262911688671938">"Tumpuan audio"</item>
    <item msgid="2098976479485046797">"Kelantangan utama"</item>
    <item msgid="5660213838861789350">"Kelantangan suara"</item>
    <item msgid="7983336752371254444">"Kelantangan deringan"</item>
    <item msgid="7878027809189330917">"Kelantangan media"</item>
    <item msgid="7260546305036218513">"Kelantangan penggera"</item>
    <item msgid="9103719301075748925">"Kelantangan pemberitahuan"</item>
    <item msgid="7025966722295861512">"Kelantangan Bluetooth"</item>
    <item msgid="4665183401128289653">"Kekal berjaga"</item>
    <item msgid="8584357129746649222">"Lokasi"</item>
    <item msgid="7669257279311110599">"Lokasi"</item>
    <item msgid="3459320345690097795">"Dapatkan statistik penggunaan"</item>
    <item msgid="1312534577834048535">"Redam/nyahredam mikrofon"</item>
    <item msgid="5906017727368097853">"Media projek"</item>
    <item msgid="2486614710846178542">"Aktifkan VPN"</item>
    <item msgid="5586547561693629602">"Tulis kertas dinding"</item>
    <item msgid="32794179825485062">"Bantu struktur"</item>
    <item msgid="7872852746938272552">"Bantu tangkapan skrin"</item>
  </string-array>
  <string-array name="long_press_timeout_selector_titles">
    <item msgid="3511504869290423954">"Pendek"</item>
    <item msgid="2560532955514699713">"Sederhana"</item>
    <item msgid="2372711992605524591">"Panjang"</item>
  </string-array>
  <string-array name="captioning_typeface_selector_titles">
    <item msgid="1319652728542138112">"Lalai"</item>
    <item msgid="1016452621833735880">"Sans-serif"</item>
    <item msgid="2496277987934654454">"Sans-serif diringkaskan"</item>
    <item msgid="7247838127505318669">"Sans-serif monoruang"</item>
    <item msgid="4478414822462359763">"Serif"</item>
    <item msgid="7502451783483660829">"Serif monoruang"</item>
    <item msgid="639503332147461010">"Kasual"</item>
    <item msgid="7967169925231332424">"Tulisan sambung"</item>
    <item msgid="561832997193039673">"Huruf besar bersaiz kecil"</item>
  </string-array>
  <string-array name="captioning_font_size_selector_titles">
    <item msgid="4800919809575254054">"Sangat kecil"</item>
    <item msgid="6781094565687692782">"Kecil"</item>
    <item msgid="8222123259497646551">"Biasa"</item>
    <item msgid="5813217276778560466">"Besar"</item>
    <item msgid="9044232017390975191">"Sangat besar"</item>
  </string-array>
  <string-array name="captioning_edge_type_selector_titles">
    <item msgid="4733815704128258753">"Lalai"</item>
    <item msgid="3217099060748617005">"Tiada"</item>
    <item msgid="7467615139904599420">"Garis bentuk"</item>
    <item msgid="5623165557468608975">"Huruf bayang"</item>
    <item msgid="8088451174058214588">"Ditinggikan"</item>
    <item msgid="3821418743395480313">"Direndahkan"</item>
  </string-array>
  <string-array name="captioning_opacity_selector_titles">
    <item msgid="7622491218136667566">"25%"</item>
    <item msgid="2367156416247936773">"50%"</item>
    <item msgid="5395560410107149298">"75%"</item>
    <item msgid="8342334626783983353">"100%"</item>
  </string-array>
  <string-array name="captioning_preset_selector_titles">
    <item msgid="7009918361545506251">"Gunakan tetapan lalai apl"</item>
    <item msgid="1770533843436933500">"Putih pada hitam"</item>
    <item msgid="758587126802411846">"Hitam pada putih"</item>
    <item msgid="1495307195241623402">"Kuning pada hitam"</item>
    <item msgid="6039700130994371612">"Kuning pada biru"</item>
    <item msgid="7169235156349580064">"Peribadi"</item>
  </string-array>
  <string-array name="select_logd_size_titles">
    <item msgid="4663095428454779138">"Mati"</item>
    <item msgid="3100534874529240291">"64K"</item>
    <item msgid="505611754508988476">"256K"</item>
    <item msgid="6361286924268716397">"1M"</item>
    <item msgid="6405203239560695266">"4M"</item>
    <item msgid="3025431211013424097">"16M"</item>
  </string-array>
  <string-array name="select_logd_size_lowram_titles">
    <item msgid="4663095428454779138">"Mati"</item>
    <item msgid="524799395770610154">"64K"</item>
    <item msgid="3534782711045262344">"256K"</item>
    <item msgid="8085867209202153403">"1M"</item>
  </string-array>
  <string-array name="select_logd_size_summaries">
<<<<<<< HEAD
=======
    <item msgid="4663095428454779138">"Mati"</item>
>>>>>>> 94ab8822
    <item msgid="7346595473588765019">"64K per penimbal log"</item>
    <item msgid="2822309747675758628">"256K per penimbal log"</item>
    <item msgid="6699306198357496731">"1M per penimbal log"</item>
    <item msgid="5748528643937500349">"4M per penimbal log"</item>
    <item msgid="1978629051085111592">"16M per penimbal log"</item>
  </string-array>
  <string-array name="hdcp_checking_titles">
    <item msgid="441827799230089869">"Jangan sekali-kali semak"</item>
    <item msgid="6042769699089883931">"Semak kandungan DRM sahaja"</item>
    <item msgid="9174900380056846820">"Sentiasa semak"</item>
  </string-array>
  <string-array name="hdcp_checking_summaries">
    <item msgid="505558545611516707">"Jangan sekali-kali gunakan penyemakan HDCP"</item>
    <item msgid="3878793616631049349">"Gunakan penyemakan HDCP untuk kandungan DRM sahaja"</item>
    <item msgid="45075631231212732">"Sentiasa gunakan penyemakan HDCP"</item>
  </string-array>
  <string-array name="window_animation_scale_entries">
    <item msgid="8134156599370824081">"Animasi dimatikan"</item>
    <item msgid="6624864048416710414">"Skala animasi .5x"</item>
    <item msgid="2219332261255416635">"Skala animasi 1x"</item>
    <item msgid="3544428804137048509">"Skala animasi 1.5x"</item>
    <item msgid="3110710404225974514">"Skala animasi 2x"</item>
    <item msgid="4402738611528318731">"Skala animasi 5x"</item>
    <item msgid="6189539267968330656">"Skala animasi 10x"</item>
  </string-array>
  <string-array name="transition_animation_scale_entries">
    <item msgid="8464255836173039442">"Animasi dimatikan"</item>
    <item msgid="3375781541913316411">"Skala animasi .5x"</item>
    <item msgid="1991041427801869945">"Skala animasi 1x"</item>
    <item msgid="4012689927622382874">"Skala animasi 1.5x"</item>
    <item msgid="3289156759925947169">"Skala animasi 2x"</item>
    <item msgid="7705857441213621835">"Skala animasi 5x"</item>
    <item msgid="6660750935954853365">"Skala animasi 10x"</item>
  </string-array>
  <string-array name="animator_duration_scale_entries">
    <item msgid="6039901060648228241">"Animasi dimatikan"</item>
    <item msgid="1138649021950863198">"Skala animasi .5x"</item>
    <item msgid="4394388961370833040">"Skala animasi 1x"</item>
    <item msgid="8125427921655194973">"Skala animasi 1.5x"</item>
    <item msgid="3334024790739189573">"Skala animasi 2x"</item>
    <item msgid="3170120558236848008">"Skala animasi 5x"</item>
    <item msgid="1069584980746680398">"Skala animasi 10x"</item>
  </string-array>
  <string-array name="overlay_display_devices_entries">
    <item msgid="1606809880904982133">"Tiada"</item>
    <item msgid="9033194758688161545">"480p"</item>
    <item msgid="1025306206556583600">"480p (selamat)"</item>
    <item msgid="1853913333042744661">"720p"</item>
    <item msgid="3414540279805870511">"720p (selamat)"</item>
    <item msgid="9039818062847141551">"1080p"</item>
    <item msgid="4939496949750174834">"1080p (selamat)"</item>
    <item msgid="1833612718524903568">"4K"</item>
    <item msgid="238303513127879234">"4K (selamat)"</item>
    <item msgid="3547211260846843098">"4K (dipertingkat)"</item>
    <item msgid="5411365648951414254">"4K (dipertingkat, selamat)"</item>
    <item msgid="1311305077526792901">"720p, 1080p (dua skrin)"</item>
  </string-array>
  <string-array name="enable_opengl_traces_entries">
    <item msgid="3191973083884253830">"Tiada"</item>
    <item msgid="9089630089455370183">"Logcat"</item>
    <item msgid="5397807424362304288">"Systrace (Grafik)"</item>
    <item msgid="1340692776955662664">"Tindanan panggilan pada glGetError"</item>
  </string-array>
  <string-array name="show_non_rect_clip_entries">
    <item msgid="993742912147090253">"Mati"</item>
    <item msgid="675719912558941285">"Lukis keratan bukan segi empat tepat biru"</item>
    <item msgid="1064373276095698656">"Serlahkan perintah lukisan diuji hijau"</item>
  </string-array>
  <string-array name="track_frame_time_entries">
    <item msgid="2193584639058893150">"Mati"</item>
    <item msgid="2751513398307949636">"Pada skrin sebagai bar"</item>
    <item msgid="1851438178120770973">"Dalam adb shell dumpsys gfxinfo"</item>
  </string-array>
  <string-array name="debug_hw_overdraw_entries">
    <item msgid="8190572633763871652">"Mati"</item>
    <item msgid="7688197031296835369">"Tunjukkan kawasan lebih lukis"</item>
    <item msgid="2290859360633824369">"Tunjukkan kawasan untuk Deuteranomaly"</item>
  </string-array>
  <string-array name="app_process_limit_entries">
    <item msgid="3401625457385943795">"Had standard"</item>
    <item msgid="4071574792028999443">"Tiada proses latar belakang"</item>
    <item msgid="4810006996171705398">"Paling banyak 1 proses"</item>
    <item msgid="8586370216857360863">"Paling banyak 2 proses"</item>
    <item msgid="836593137872605381">"Paling banyak 3 proses"</item>
    <item msgid="7899496259191969307">"Paling banyak 4 proses"</item>
  </string-array>
  <string-array name="vpn_types_long">
    <item msgid="2732002039459078847">"VPN PPTP"</item>
    <item msgid="3799752201662127867">"VPN L2TP/IPSec dengan kunci prakongsi"</item>
    <item msgid="4725504331295252103">"VPN L2TP/IPSec dengan sijil"</item>
    <item msgid="7526551163264034377">"VPN IPSec dengan kunci prakongsi dan pengesahan Xauth"</item>
    <item msgid="8064740940687465039">"VPN IPSec dengan sijil dan pengesahan Xauth"</item>
    <item msgid="4946199982372391490">"VPN IPSec dengan sijil dan pengesahan hibrid"</item>
  </string-array>
  <string-array name="vpn_states">
    <item msgid="8621078286418985762">"Diputuskan sambungan"</item>
    <item msgid="6692305604213080515">"Memulakan..."</item>
    <item msgid="8001704909356800092">"Menyambung..."</item>
    <item msgid="4039737283841672166">"Disambungkan"</item>
    <item msgid="4042143101664725090">"Tamat masa"</item>
    <item msgid="7664124146786465092">"Tidak berjaya"</item>
  </string-array>
  <string-array name="security_settings_premium_sms_values">
    <item msgid="7389829271787670252">"Tanya"</item>
    <item msgid="5077768429488260031">"Jangan benarkan"</item>
    <item msgid="1417929597727989746">"Sentiasa benarkan"</item>
  </string-array>
  <string-array name="ram_states">
    <item msgid="3944681673818150669">"Biasa"</item>
    <item msgid="3256987280393708586">"Sederhana"</item>
    <item msgid="4662917179231875995">"Rendah"</item>
    <item msgid="5264929699714647509">"Kritikal"</item>
    <item msgid="5606155978847838966">"?"</item>
  </string-array>
  <string-array name="proc_stats_memory_states">
    <item msgid="8845855295876909468">"Biasa"</item>
    <item msgid="866544120205026771">"Sederhana"</item>
    <item msgid="7851902244436886890">"Rendah"</item>
    <item msgid="3022922196817563960">"Kritikal"</item>
  </string-array>
  <string-array name="proc_stats_process_states">
    <item msgid="5069825997142785829">"Berterusan"</item>
    <item msgid="5779398140277006695">"Aktiviti popular"</item>
    <item msgid="1439598363694578255">"Penting (latar depan)"</item>
    <item msgid="3396458970745718652">"Penting (latar belakang)"</item>
    <item msgid="5214825238247511992">"Sandaran"</item>
    <item msgid="311372689168254967">"Berat"</item>
    <item msgid="7438189122367820362">"Perkhidmatan (berjalan)"</item>
    <item msgid="918687422516982498">"Perkhidmatan (bermula semula)"</item>
    <item msgid="6807727069641853029">"Penerima"</item>
    <item msgid="6782857406100845127">"Laman Utama"</item>
    <item msgid="2860945127596974299">"Aktiviti terakhir"</item>
    <item msgid="8610560843693675830">"Cache (aktiviti)"</item>
    <item msgid="4338089220026248848">"Cache (klien aktiviti)"</item>
    <item msgid="6652164677254579050">"Cache (kosong)"</item>
  </string-array>
  <string-array name="color_picker">
    <item msgid="7631642672260600032">"Hijau kebiruan"</item>
    <item msgid="8332294763632946560">"Biru"</item>
    <item msgid="2023216417616991392">"Biru nila"</item>
    <item msgid="3170497246594232819">"Ungu"</item>
    <item msgid="4608643045752965568">"Merah jambu"</item>
    <item msgid="6131821495505931173">"Merah"</item>
  </string-array>
    <!-- no translation found for usb_configuration_titles:0 (292902998500371970) -->
</resources><|MERGE_RESOLUTION|>--- conflicted
+++ resolved
@@ -406,10 +406,7 @@
     <item msgid="8085867209202153403">"1M"</item>
   </string-array>
   <string-array name="select_logd_size_summaries">
-<<<<<<< HEAD
-=======
     <item msgid="4663095428454779138">"Mati"</item>
->>>>>>> 94ab8822
     <item msgid="7346595473588765019">"64K per penimbal log"</item>
     <item msgid="2822309747675758628">"256K per penimbal log"</item>
     <item msgid="6699306198357496731">"1M per penimbal log"</item>
