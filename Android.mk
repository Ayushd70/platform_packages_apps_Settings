LOCAL_PATH:= $(call my-dir)
include $(CLEAR_VARS)

<<<<<<< HEAD
LOCAL_JAVA_LIBRARIES := bouncycastle conscrypt telephony-common ims-common
LOCAL_STATIC_JAVA_LIBRARIES := \
    android-support-v4 \
    android-support-v13 \
    android-support-v7-recyclerview \
    android-support-v7-preference \
    android-support-v7-appcompat \
    android-support-v14-preference \
    jsr305
=======
LOCAL_JAVA_LIBRARIES := bouncycastle core-oj telephony-common ims-common
LOCAL_STATIC_JAVA_LIBRARIES := android-support-v4 android-support-v13 jsr305
>>>>>>> bdc60742

LOCAL_MODULE_TAGS := optional

LOCAL_SRC_FILES := \
        $(call all-java-files-under, src) \
        src/com/android/settings/EventLogTags.logtags

LOCAL_RESOURCE_DIR := $(LOCAL_PATH)/res \
    frameworks/support/v7/preference/res \
    frameworks/support/v14/preference/res \
    frameworks/support/v7/appcompat/res \
    frameworks/support/v7/recyclerview/res

LOCAL_PACKAGE_NAME := Settings
LOCAL_CERTIFICATE := platform
LOCAL_PRIVILEGED_MODULE := true

LOCAL_PROGUARD_FLAG_FILES := proguard.flags

LOCAL_AAPT_FLAGS := --auto-add-overlay \
    --extra-packages android.support.v7.preference:android.support.v14.preference:android.support.v17.preference:android.support.v7.appcompat:android.support.v7.recyclerview

ifneq ($(INCREMENTAL_BUILDS),)
    LOCAL_PROGUARD_ENABLED := disabled
    LOCAL_JACK_ENABLED := incremental
endif

include frameworks/opt/setupwizard/library/common.mk
include frameworks/base/packages/SettingsLib/common.mk

include $(BUILD_PACKAGE)

# Use the following include to make our test apk.
ifeq (,$(ONE_SHOT_MAKEFILE))
include $(call all-makefiles-under,$(LOCAL_PATH))
endif<|MERGE_RESOLUTION|>--- conflicted
+++ resolved
@@ -1,8 +1,7 @@
 LOCAL_PATH:= $(call my-dir)
 include $(CLEAR_VARS)
 
-<<<<<<< HEAD
-LOCAL_JAVA_LIBRARIES := bouncycastle conscrypt telephony-common ims-common
+LOCAL_JAVA_LIBRARIES := bouncycastle core-oj telephony-common ims-common
 LOCAL_STATIC_JAVA_LIBRARIES := \
     android-support-v4 \
     android-support-v13 \
@@ -11,10 +10,6 @@
     android-support-v7-appcompat \
     android-support-v14-preference \
     jsr305
-=======
-LOCAL_JAVA_LIBRARIES := bouncycastle core-oj telephony-common ims-common
-LOCAL_STATIC_JAVA_LIBRARIES := android-support-v4 android-support-v13 jsr305
->>>>>>> bdc60742
 
 LOCAL_MODULE_TAGS := optional
 
