--- conflicted
+++ resolved
@@ -1748,14 +1748,9 @@
 
         <activity android:name=".Settings$StatusActivity"
                 android:label="@string/device_status_activity_title"
-<<<<<<< HEAD
                 android:theme="@style/Theme.SubSettingsDialogWhenLarge"
                 android:taskAffinity="com.android.settings"
-                android:parentActivityName="Settings$DeviceInfoSettingsActivity"
-                android:process="com.android.phone">
-=======
-                android:theme="@style/Theme.SubSettingsDialogWhenLarge">
->>>>>>> 9968f7a7
+                android:parentActivityName="Settings$DeviceInfoSettingsActivity">
             <intent-filter>
                 <action android:name="android.intent.action.MAIN" />
                 <category android:name="android.intent.category.DEFAULT" />
