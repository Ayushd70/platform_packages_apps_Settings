--- conflicted
+++ resolved
@@ -319,14 +319,12 @@
     private Dialog mAdbKeysDialog;
     private boolean mUnavailable;
 
-<<<<<<< HEAD
+    private boolean mLogpersistCleared;
+    private Dialog mLogpersistClearDialog;
+
     public DevelopmentSettings() {
         super(UserManager.DISALLOW_DEBUGGING_FEATURES);
     }
-=======
-    private boolean mLogpersistCleared;
-    private Dialog mLogpersistClearDialog;
->>>>>>> 9e28f9a7
 
     @Override
     protected int getMetricsCategory() {
