--- conflicted
+++ resolved
@@ -81,8 +81,6 @@
 public final class WifiDisplaySettings extends SettingsPreferenceFragment {
     private static final String TAG = "WifiDisplaySettings";
     private static final boolean DEBUG = false;
-<<<<<<< HEAD
-=======
 
     private static final int MENU_ID_ENABLE_WIFI_DISPLAY = Menu.FIRST;
 
@@ -90,7 +88,6 @@
     private static final int CHANGE_ROUTES = 1 << 1;
     private static final int CHANGE_WIFI_DISPLAY_STATUS = 1 << 2;
     private static final int CHANGE_ALL = -1;
->>>>>>> f9ca318a
 
     private static final int ORDER_CERTIFICATION = 1;
     private static final int ORDER_CONNECTED = 2;
@@ -121,17 +118,6 @@
     private int mListenChannel;
     private int mOperatingChannel;
 
-    /* certification */
-    private boolean mWifiDisplayCertificationOn;
-    private WifiP2pManager mWifiP2pManager;
-    private Channel mWifiP2pChannel;
-    private PreferenceGroup mCertCategory;
-    private boolean mListen;
-    private boolean mAutoGO;
-    private int mWpsConfig = WpsInfo.INVALID;
-    private int mListenChannel;
-    private int mOperatingChannel;
-
     public WifiDisplaySettings() {
         mHandler = new Handler();
     }
@@ -140,17 +126,11 @@
     public void onCreate(Bundle icicle) {
         super.onCreate(icicle);
 
-<<<<<<< HEAD
-        mDisplayManager = (DisplayManager)getActivity().getSystemService(Context.DISPLAY_SERVICE);
-        mWifiP2pManager = (WifiP2pManager)getActivity().getSystemService(Context.WIFI_P2P_SERVICE);
-        mWifiP2pChannel = mWifiP2pManager.initialize(getActivity(), Looper.getMainLooper(), null);
-=======
         final Context context = getActivity();
         mRouter = (MediaRouter)context.getSystemService(Context.MEDIA_ROUTER_SERVICE);
         mDisplayManager = (DisplayManager)context.getSystemService(Context.DISPLAY_SERVICE);
         mWifiP2pManager = (WifiP2pManager)context.getSystemService(Context.WIFI_P2P_SERVICE);
         mWifiP2pChannel = mWifiP2pManager.initialize(context, Looper.getMainLooper(), null);
->>>>>>> f9ca318a
 
         addPreferencesFromResource(R.xml.wifi_display_settings);
         setHasOptionsMenu(true);
@@ -180,11 +160,7 @@
         getContentResolver().registerContentObserver(Settings.Global.getUriFor(
                 Settings.Global.WIFI_DISPLAY_CERTIFICATION_ON), false, mSettingsObserver);
         getContentResolver().registerContentObserver(Settings.Global.getUriFor(
-<<<<<<< HEAD
-            Settings.Global.WIFI_DISPLAY_WPS_CONFIG), false, mSettingsObserver);
-=======
                 Settings.Global.WIFI_DISPLAY_WPS_CONFIG), false, mSettingsObserver);
->>>>>>> f9ca318a
 
         mRouter.addCallback(MediaRouter.ROUTE_TYPE_REMOTE_DISPLAY, mRouterCallback,
                 MediaRouter.CALLBACK_FLAG_PERFORM_ACTIVE_SCAN);
@@ -232,24 +208,10 @@
         return super.onOptionsItemSelected(item);
     }
 
-<<<<<<< HEAD
-    @Override
-    public boolean onPreferenceTreeClick(PreferenceScreen preferenceScreen,
-            Preference preference) {
-        if (preference instanceof WifiDisplayPreference) {
-            WifiDisplayPreference p = (WifiDisplayPreference)preference;
-            WifiDisplay display = p.getDisplay();
-
-            if (display.equals(mWifiDisplayStatus.getActiveDisplay())) {
-                showDisconnectDialog(display);
-            } else if (display.canConnect()){
-                mDisplayManager.connectWifiDisplay(display.getDeviceAddress());
-=======
     private void scheduleUpdate(int changes) {
         if (mStarted) {
             if (mPendingChanges == 0) {
                 mHandler.post(mUpdateRunnable);
->>>>>>> f9ca318a
             }
             mPendingChanges |= changes;
         }
@@ -262,19 +224,8 @@
         }
     }
 
-<<<<<<< HEAD
-    private void update() {
-        mWifiDisplayOnSetting = Settings.Global.getInt(getContentResolver(),
-                Settings.Global.WIFI_DISPLAY_ON, 0) != 0;
-        mWifiDisplayCertificationOn = Settings.Global.getInt(getContentResolver(),
-                Settings.Global.WIFI_DISPLAY_CERTIFICATION_ON, 0) != 0;
-        mWpsConfig = Settings.Global.getInt(getContentResolver(),
-            Settings.Global.WIFI_DISPLAY_WPS_CONFIG, WpsInfo.INVALID);
-        mWifiDisplayStatus = mDisplayManager.getWifiDisplayStatus();
-=======
     private void update(int changes) {
         boolean invalidateOptions = false;
->>>>>>> f9ca318a
 
         // Update settings.
         if ((changes & CHANGE_SETTINGS) != 0) {
@@ -301,14 +252,6 @@
         final PreferenceScreen preferenceScreen = getPreferenceScreen();
         preferenceScreen.removeAll();
 
-<<<<<<< HEAD
-        if (featureState == WifiDisplayStatus.FEATURE_STATE_ON) {
-            final WifiDisplay[] displays = mWifiDisplayStatus.getDisplays();
-
-            if (mWifiDisplayCertificationOn) {
-                buildCertificationMenu(preferenceScreen);
-            }
-=======
         // Add all known remote display routes.
         final int routeCount = mRouter.getRouteCount();
         for (int i = 0; i < routeCount; i++) {
@@ -317,7 +260,6 @@
                 preferenceScreen.addPreference(createRoutePreference(route));
             }
         }
->>>>>>> f9ca318a
 
         // Additional features for wifi display routes.
         if (mWifiDisplayStatus != null
@@ -331,14 +273,6 @@
                 }
             }
 
-<<<<<<< HEAD
-            if (mAvailableDevicesCategory == null) {
-                mAvailableDevicesCategory = new ProgressCategory(getActivity(), null,
-                        R.string.wifi_display_no_devices_found);
-                mAvailableDevicesCategory.setTitle(R.string.wifi_display_available_devices);
-            } else {
-                mAvailableDevicesCategory.removeAll();
-=======
             // Add the certification menu if enabled in developer options.
             if (mWifiDisplayCertificationOn) {
                 buildCertificationMenu(preferenceScreen);
@@ -423,7 +357,6 @@
                         return v;
                     }
                 });
->>>>>>> f9ca318a
             }
         }
 
@@ -440,13 +373,6 @@
         cbp.setChecked(mListen);
         mCertCategory.addPreference(cbp);
 
-<<<<<<< HEAD
-            for (WifiDisplay d : displays) {
-                if (d.isRemembered()) {
-                    mPairedDevicesCategory.addPreference(createWifiDisplayPreference(d));
-                } else if (d.isAvailable()){
-                    mAvailableDevicesCategory.addPreference(createWifiDisplayPreference(d));
-=======
         // switch for Autonomous GO
         cbp = new CheckBoxPreference(getActivity()) {
             @Override
@@ -456,19 +382,9 @@
                     startAutoGO();
                 } else {
                     stopAutoGO();
->>>>>>> f9ca318a
                 }
                 setChecked(mAutoGO);
             }
-<<<<<<< HEAD
-            if (mPairedDevicesCategory.getPreferenceCount() == 0) {
-                preferenceScreen.removePreference(mPairedDevicesCategory);
-            }
-            if (mWifiDisplayStatus.getScanState() == WifiDisplayStatus.SCAN_STATE_SCANNING) {
-                mAvailableDevicesCategory.setProgress(true);
-            } else {
-                mAvailableDevicesCategory.setProgress(false);
-=======
         };
         cbp.setTitle(R.string.wifi_display_autonomous_go);
         cbp.setChecked(mAutoGO);
@@ -486,7 +402,6 @@
                     Settings.Global.putInt(getActivity().getContentResolver(),
                             Settings.Global.WIFI_DISPLAY_WPS_CONFIG, mWpsConfig);
                 }
->>>>>>> f9ca318a
             }
         };
         mWpsConfig = Settings.Global.getInt(getActivity().getContentResolver(),
@@ -568,184 +483,6 @@
         });
     }
 
-<<<<<<< HEAD
-    private void buildCertificationMenu(final PreferenceScreen preferenceScreen) {
-        if (mCertCategory == null) {
-            mCertCategory = new PreferenceCategory(getActivity());
-            mCertCategory.setTitle(R.string.wifi_display_certification_heading);
-        } else {
-            mCertCategory.removeAll();
-        }
-        preferenceScreen.addPreference(mCertCategory);
-
-        // display session info if there is an active p2p session
-        if (!mWifiDisplayStatus.getSessionInfo().getGroupId().isEmpty()) {
-            Preference p = new Preference(getActivity());
-            p.setTitle(R.string.wifi_display_session_info);
-            p.setSummary(mWifiDisplayStatus.getSessionInfo().toString());
-            mCertCategory.addPreference(p);
-
-            // show buttons for Pause/Resume when a WFD session is established
-            if (mWifiDisplayStatus.getSessionInfo().getSessionId() != 0) {
-                mCertCategory.addPreference(new Preference(getActivity()) {
-                    @Override
-                    public View getView(View convertView, ViewGroup parent) {
-                        final View v;
-                        if (convertView == null) {
-                            LayoutInflater li = (LayoutInflater) getActivity().
-                                    getSystemService(Service.LAYOUT_INFLATER_SERVICE);
-                            v = li.inflate(R.layout.two_buttons_panel, null);
-                        } else {
-                            v = convertView;
-                        }
-
-                        Button b = (Button)v.findViewById(R.id.left_button);
-                        b.setText(R.string.wifi_display_pause);
-                        b.setOnClickListener(new OnClickListener() {
-                            @Override
-                            public void onClick(View v) {
-                                mDisplayManager.pauseWifiDisplay();
-                            }
-                        });
-
-                        b = (Button)v.findViewById(R.id.right_button);
-                        b.setText(R.string.wifi_display_resume);
-                        b.setOnClickListener(new OnClickListener() {
-                            @Override
-                            public void onClick(View v) {
-                                mDisplayManager.resumeWifiDisplay();
-                            }
-                        });
-
-                        return v;
-                    }
-                });
-            }
-        }
-
-        // switch for Listen Mode
-        CheckBoxPreference cbp = new CheckBoxPreference(getActivity()) {
-            @Override
-            protected void onClick() {
-                mListen = !mListen;
-                setListenMode(mListen);
-                setChecked(mListen);
-            }
-        };
-        cbp.setTitle(R.string.wifi_display_listen_mode);
-        cbp.setChecked(mListen);
-        mCertCategory.addPreference(cbp);
-
-        // switch for Autonomous GO
-        cbp = new CheckBoxPreference(getActivity()) {
-            @Override
-            protected void onClick() {
-                mAutoGO = !mAutoGO;
-                if (mAutoGO) {
-                    startAutoGO();
-                } else {
-                    stopAutoGO();
-                }
-                setChecked(mAutoGO);
-            }
-        };
-        cbp.setTitle(R.string.wifi_display_autonomous_go);
-        cbp.setChecked(mAutoGO);
-        mCertCategory.addPreference(cbp);
-
-        // Drop down list for choosing WPS method (PBC/KEYPAD/DISPLAY)
-        ListPreference lp = new ListPreference(getActivity()) {
-            @Override
-            protected void onDialogClosed(boolean positiveResult) {
-                super.onDialogClosed(positiveResult);
-                if (positiveResult) {
-                    mWpsConfig = Integer.parseInt(getValue());
-                    setSummary("%1$s");
-                    getActivity().invalidateOptionsMenu();
-                    Settings.Global.putInt(getActivity().getContentResolver(),
-                            Settings.Global.WIFI_DISPLAY_WPS_CONFIG, mWpsConfig);
-                }
-            }
-        };
-        mWpsConfig = Settings.Global.getInt(getActivity().getContentResolver(),
-                Settings.Global.WIFI_DISPLAY_WPS_CONFIG, WpsInfo.INVALID);
-        String[] wpsEntries = { "Default", "PBC", "KEYPAD", "DISPLAY" };
-        String[] wpsValues = {
-            "" + WpsInfo.INVALID,
-            "" + WpsInfo.PBC,
-            "" + WpsInfo.KEYPAD,
-            "" + WpsInfo.DISPLAY };
-        lp.setTitle(R.string.wifi_display_wps_config);
-        lp.setEntries(wpsEntries);
-        lp.setEntryValues(wpsValues);
-        lp.setValue("" + mWpsConfig);
-        lp.setSummary("%1$s");
-        mCertCategory.addPreference(lp);
-
-        // Drop down list for choosing listen channel
-        lp = new ListPreference(getActivity()) {
-            @Override
-            protected void onDialogClosed(boolean positiveResult) {
-                super.onDialogClosed(positiveResult);
-                if (positiveResult) {
-                    mListenChannel = Integer.parseInt(getValue());
-                    setSummary("%1$s");
-                    getActivity().invalidateOptionsMenu();
-                    setWifiP2pChannels(mListenChannel, mOperatingChannel);
-                }
-            }
-        };
-        String[] lcEntries = { "Auto", "1", "6", "11" };
-        String[] lcValues = { "0", "1", "6", "11" };
-        lp.setTitle(R.string.wifi_display_listen_channel);
-        lp.setEntries(lcEntries);
-        lp.setEntryValues(lcValues);
-        lp.setValue("" + mListenChannel);
-        lp.setSummary("%1$s");
-        mCertCategory.addPreference(lp);
-
-        // Drop down list for choosing operating channel
-        lp = new ListPreference(getActivity()) {
-            @Override
-            protected void onDialogClosed(boolean positiveResult) {
-                super.onDialogClosed(positiveResult);
-                if (positiveResult) {
-                    mOperatingChannel = Integer.parseInt(getValue());
-                    setSummary("%1$s");
-                    getActivity().invalidateOptionsMenu();
-                    setWifiP2pChannels(mListenChannel, mOperatingChannel);
-                }
-            }
-        };
-        String[] ocEntries = { "Auto", "1", "6", "11", "36" };
-        String[] ocValues = { "0", "1", "6", "11", "36" };
-        lp.setTitle(R.string.wifi_display_operating_channel);
-        lp.setEntries(ocEntries);
-        lp.setEntryValues(ocValues);
-        lp.setValue("" + mOperatingChannel);
-        lp.setSummary("%1$s");
-        mCertCategory.addPreference(lp);
-    }
-
-    private void startAutoGO() {
-        if (DEBUG) {
-            Slog.d(TAG, "Starting Autonomous GO...");
-        }
-        mWifiP2pManager.createGroup(mWifiP2pChannel, new ActionListener() {
-            @Override
-            public void onSuccess() {
-                if (DEBUG) {
-                    Slog.d(TAG, "Successfully started AutoGO.");
-                }
-            }
-
-            @Override
-            public void onFailure(int reason) {
-                Slog.e(TAG, "Failed to start AutoGO with reason " + reason + ".");
-            }
-        });
-    }
-
     private void stopAutoGO() {
         if (DEBUG) {
             Slog.d(TAG, "Stopping Autonomous GO...");
@@ -768,89 +505,6 @@
     private void setListenMode(final boolean enable) {
         if (DEBUG) {
             Slog.d(TAG, "Setting listen mode to: " + enable);
-        }
-        mWifiP2pManager.listen(mWifiP2pChannel, enable, new ActionListener() {
-            @Override
-            public void onSuccess() {
-                if (DEBUG) {
-                    Slog.d(TAG, "Successfully " + (enable ? "entered" : "exited")
-                            +" listen mode.");
-                }
-            }
-
-            @Override
-            public void onFailure(int reason) {
-                Slog.e(TAG, "Failed to " + (enable ? "entered" : "exited")
-                        +" listen mode with reason " + reason + ".");
-            }
-        });
-    }
-
-    private void setWifiP2pChannels(final int lc, final int oc) {
-        if (DEBUG) {
-            Slog.d(TAG, "Setting wifi p2p channel: lc=" + lc + ", oc=" + oc);
-        }
-        mWifiP2pManager.setWifiP2pChannels(mWifiP2pChannel,
-                lc, oc, new ActionListener() {
-            @Override
-            public void onSuccess() {
-                if (DEBUG) {
-                    Slog.d(TAG, "Successfully set wifi p2p channels.");
-                }
-            }
-
-            @Override
-            public void onFailure(int reason) {
-                Slog.e(TAG, "Failed to set wifi p2p channels with reason " + reason + ".");
-            }
-        });
-    }
-
-    private Preference createWifiDisplayPreference(final WifiDisplay d) {
-        WifiDisplayPreference p = new WifiDisplayPreference(getActivity(), d);
-        if (d.equals(mWifiDisplayStatus.getActiveDisplay())) {
-            switch (mWifiDisplayStatus.getActiveDisplayState()) {
-                case WifiDisplayStatus.DISPLAY_STATE_CONNECTED:
-                    p.setSummary(R.string.wifi_display_status_connected);
-                    break;
-                case WifiDisplayStatus.DISPLAY_STATE_CONNECTING:
-                    p.setSummary(R.string.wifi_display_status_connecting);
-                    break;
-            }
-        } else if (d.isAvailable()) {
-            if (!d.canConnect()) {
-                p.setSummary(R.string.wifi_display_status_in_use);
-                p.setEnabled(false);
-            } else if (d.isRemembered()) {
-                p.setSummary(R.string.wifi_display_status_available);
-            }
-        }
-        if (d.isRemembered()) {
-            p.setWidgetLayoutResource(R.layout.wifi_display_preference);
-=======
-    private void stopAutoGO() {
-        if (DEBUG) {
-            Slog.d(TAG, "Stopping Autonomous GO...");
-        }
-        mWifiP2pManager.removeGroup(mWifiP2pChannel, new ActionListener() {
-            @Override
-            public void onSuccess() {
-                if (DEBUG) {
-                    Slog.d(TAG, "Successfully stopped AutoGO.");
-                }
-            }
-
-            @Override
-            public void onFailure(int reason) {
-                Slog.e(TAG, "Failed to stop AutoGO with reason " + reason + ".");
-            }
-        });
-    }
-
-    private void setListenMode(final boolean enable) {
-        if (DEBUG) {
-            Slog.d(TAG, "Setting listen mode to: " + enable);
->>>>>>> f9ca318a
         }
         mWifiP2pManager.listen(mWifiP2pChannel, enable, new ActionListener() {
             @Override
