--- conflicted
+++ resolved
@@ -27,10 +27,7 @@
 import android.os.Bundle;
 import android.os.UserHandle;
 import android.preference.Preference;
-<<<<<<< HEAD
 import android.preference.Preference.OnPreferenceChangeListener;
-=======
->>>>>>> 192248cc
 import android.util.ArraySet;
 import android.util.Log;
 import android.view.View;
@@ -114,42 +111,6 @@
         return false;
     }
 
-<<<<<<< HEAD
-        // Designed order of states in the dropdown:
-        //
-        // * always
-        // * ask
-        // * never
-        mAppLinkState.setEntries(new CharSequence[] {
-                getString(R.string.app_link_open_always),
-                getString(R.string.app_link_open_ask),
-                getString(R.string.app_link_open_never),
-        });
-        mAppLinkState.setEntryValues(new CharSequence[] {
-                Integer.toString(INTENT_FILTER_DOMAIN_VERIFICATION_STATUS_ALWAYS),
-                Integer.toString(INTENT_FILTER_DOMAIN_VERIFICATION_STATUS_ALWAYS_ASK),
-                Integer.toString(INTENT_FILTER_DOMAIN_VERIFICATION_STATUS_NEVER),
-        });
-
-        mAppLinkState.setEnabled(mHasDomainUrls);
-        if (mHasDomainUrls) {
-            // Present 'undefined' as 'ask' because the OS treats them identically for
-            // purposes of the UI (and does the right thing around pending domain
-            // verifications that might arrive after the user chooses 'ask' in this UI).
-            final int state = mPm.getIntentVerificationStatus(mPackageName, UserHandle.myUserId());
-            mAppLinkState.setValue(
-                    Integer.toString((state == INTENT_FILTER_DOMAIN_VERIFICATION_STATUS_UNDEFINED)
-                        ? INTENT_FILTER_DOMAIN_VERIFICATION_STATUS_ALWAYS_ASK
-                        : state));
-
-            // Set the callback only after setting the initial selected item
-            mAppLinkState.setOnPreferenceChangeListener(new OnPreferenceChangeListener() {
-                @Override
-                public boolean onPreferenceChange(Preference preference, Object newValue) {
-                    return updateAppLinkState(Integer.parseInt((String) newValue));
-                }
-            });
-=======
     private void buildStateDropDown() {
         if (mIsBrowser) {
             // Browsers don't show the app-link prefs
@@ -163,12 +124,16 @@
             // * always
             // * ask
             // * never
-            mAppLinkState.addItem(R.string.app_link_open_always,
-                    INTENT_FILTER_DOMAIN_VERIFICATION_STATUS_ALWAYS);
-            mAppLinkState.addItem(R.string.app_link_open_ask,
-                    INTENT_FILTER_DOMAIN_VERIFICATION_STATUS_ALWAYS_ASK);
-            mAppLinkState.addItem(R.string.app_link_open_never,
-                    INTENT_FILTER_DOMAIN_VERIFICATION_STATUS_NEVER);
+            mAppLinkState.setEntries(new CharSequence[] {
+                    getString(R.string.app_link_open_always),
+                    getString(R.string.app_link_open_ask),
+                    getString(R.string.app_link_open_never),
+            });
+            mAppLinkState.setEntryValues(new CharSequence[] {
+                    Integer.toString(INTENT_FILTER_DOMAIN_VERIFICATION_STATUS_ALWAYS),
+                    Integer.toString(INTENT_FILTER_DOMAIN_VERIFICATION_STATUS_ALWAYS_ASK),
+                    Integer.toString(INTENT_FILTER_DOMAIN_VERIFICATION_STATUS_NEVER),
+            });
 
             mAppLinkState.setEnabled(mHasDomainUrls);
             if (mHasDomainUrls) {
@@ -176,20 +141,19 @@
                 // purposes of the UI (and does the right thing around pending domain
                 // verifications that might arrive after the user chooses 'ask' in this UI).
                 final int state = mPm.getIntentVerificationStatus(mPackageName, UserHandle.myUserId());
-                mAppLinkState.setSelectedValue(
-                        (state == INTENT_FILTER_DOMAIN_VERIFICATION_STATUS_UNDEFINED)
-                            ? INTENT_FILTER_DOMAIN_VERIFICATION_STATUS_ALWAYS_ASK
-                            : state);
+                mAppLinkState.setValue(
+                        Integer.toString((state == INTENT_FILTER_DOMAIN_VERIFICATION_STATUS_UNDEFINED)
+                                ? INTENT_FILTER_DOMAIN_VERIFICATION_STATUS_ALWAYS_ASK
+                                        : state));
 
                 // Set the callback only after setting the initial selected item
-                mAppLinkState.setCallback(new Callback() {
+                mAppLinkState.setOnPreferenceChangeListener(new OnPreferenceChangeListener() {
                     @Override
-                    public boolean onItemSelected(int pos, Object value) {
-                        return updateAppLinkState((Integer) value);
+                    public boolean onPreferenceChange(Preference preference, Object newValue) {
+                        return updateAppLinkState(Integer.parseInt((String) newValue));
                     }
                 });
             }
->>>>>>> 192248cc
         }
     }
 
