--- conflicted
+++ resolved
@@ -82,12 +82,7 @@
     }
 
     public static class RedactionInterstitialFragment extends SettingsPreferenceFragment
-<<<<<<< HEAD
-            implements RadioGroup.OnCheckedChangeListener, CompoundButton.OnCheckedChangeListener,
-            View.OnClickListener {
-=======
-            implements RadioGroup.OnCheckedChangeListener {
->>>>>>> 380b01a0
+            implements RadioGroup.OnCheckedChangeListener, View.OnClickListener {
 
         private RadioGroup mRadioGroup;
         private RestrictedRadioButton mShowAllButton;
