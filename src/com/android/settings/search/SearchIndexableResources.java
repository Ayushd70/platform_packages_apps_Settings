--- conflicted
+++ resolved
@@ -319,14 +319,6 @@
                         NO_DATA_RES_ID,
                         LegalSettings.class.getName(),
                         R.drawable.ic_settings_about));
-<<<<<<< HEAD
-
-        sResMap.put(WifiCallingSettings.class.getName(),
-                new SearchIndexableResource(
-                        Ranking.getRankForClassName(WifiCallingSettings.class.getName()),
-                        R.xml.wifi_calling_settings,
-                        WifiCallingSettings.class.getName(),
-                        R.drawable.ic_settings_wireless));
 
         sResMap.put(ZenModeVisualInterruptionSettings.class.getName(),
                 new SearchIndexableResource(
@@ -335,8 +327,6 @@
                         R.xml.zen_mode_visual_interruptions_settings,
                         ZenModeVisualInterruptionSettings.class.getName(),
                         R.drawable.ic_settings_notifications));
-=======
->>>>>>> b9e837bc
     }
 
     private SearchIndexableResources() {
