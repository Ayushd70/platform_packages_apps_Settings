--- conflicted
+++ resolved
@@ -68,12 +68,9 @@
 
     private int mMessagePermissionChoice;
 
-<<<<<<< HEAD
-=======
     private int mPhonebookRejectedTimes;
 
     private int mMessageRejectedTimes;
->>>>>>> f9ca318a
 
     private final Collection<Callback> mCallbacks = new ArrayList<Callback>();
 
@@ -85,11 +82,6 @@
     // User has rejected the connection and let Settings app remember the decision
     final static int ACCESS_REJECTED = 2;
 
-<<<<<<< HEAD
-
-    private final static String PHONEBOOK_PREFS_NAME = "bluetooth_phonebook_permission";
-    private final static String MESSAGE_PREFS_NAME = "bluetooth_message_permission";
-=======
     // how many times did User reject the connection to make the rejected persist.
     final static int PERSIST_REJECTED_TIMES_LIMIT = 2;
 
@@ -97,7 +89,6 @@
     private final static String MESSAGE_PREFS_NAME = "bluetooth_message_permission";
     private final static String PHONEBOOK_REJECT_TIMES = "bluetooth_phonebook_reject";
     private final static String MESSAGE_REJECT_TIMES = "bluetooth_message_reject";
->>>>>>> f9ca318a
 
     /**
      * When we connect to multiple profiles, we only want to display a single
@@ -146,23 +137,6 @@
             return;
         }
         mProfileConnectionState.put(profile, newProfileState);
-        if (newProfileState == BluetoothProfile.STATE_DISCONNECTED) {
-            // check whether we are disconnected with this device completely
-            boolean isDisconnected = true;
-            for (LocalBluetoothProfile pf: mProfileConnectionState.keySet()) {
-                if (mProfileConnectionState.get(pf) != BluetoothProfile.STATE_DISCONNECTED) {
-                    isDisconnected = false;
-                    break;
-                }
-            }
-            // if disconnected, restore permission choice.
-            // So ACCESS_REJECTED will take effect until we are disconnected with this device.
-            if (isDisconnected) {
-                fetchPhonebookPermissionChoice();
-                fetchMessagePermissionChoice();
-            }
-        }
-
         if (newProfileState == BluetoothProfile.STATE_CONNECTED) {
             if (!mProfiles.contains(profile)) {
                 mRemovedProfiles.remove(profile);
@@ -175,10 +149,6 @@
             }
             if (profile instanceof MapProfile) {
                 profile.setPreferred(mDevice, true);
-<<<<<<< HEAD
-                refresh();
-=======
->>>>>>> f9ca318a
             }
         } else if (profile instanceof MapProfile &&
                 newProfileState == BluetoothProfile.STATE_DISCONNECTED) {
@@ -187,10 +157,6 @@
                 mProfiles.remove(profile);
             }
             profile.setPreferred(mDevice, false);
-<<<<<<< HEAD
-            refresh();
-=======
->>>>>>> f9ca318a
         } else if (mLocalNapRoleConnected && profile instanceof PanProfile &&
                 ((PanProfile) profile).isLocalRoleNap(mDevice) &&
                 newProfileState == BluetoothProfile.STATE_DISCONNECTED) {
@@ -397,8 +363,6 @@
         for (LocalBluetoothProfile profile :getProfiles()) {
             mProfileConnectionState.put(profile, BluetoothProfile.STATE_DISCONNECTED);
         }
-        fetchPhonebookPermissionChoice();
-        fetchMessagePermissionChoice();
     }
 
     // TODO: do any of these need to run async on a background thread?
@@ -408,11 +372,8 @@
         updateProfiles();
         fetchPhonebookPermissionChoice();
         fetchMessagePermissionChoice();
-<<<<<<< HEAD
-=======
         fetchPhonebookRejectTimes();
         fetchMessageRejectTimes();
->>>>>>> f9ca318a
 
         mVisible = false;
         dispatchAttributesChanged();
@@ -580,13 +541,10 @@
             mConnectAfterPairing = false;  // cancel auto-connect
             setPhonebookPermissionChoice(ACCESS_UNKNOWN);
             setMessagePermissionChoice(ACCESS_UNKNOWN);
-<<<<<<< HEAD
-=======
             mPhonebookRejectedTimes = 0;
             savePhonebookRejectTimes();
             mMessageRejectedTimes = 0;
             saveMessageRejectTimes();
->>>>>>> f9ca318a
         }
 
         refresh();
@@ -703,12 +661,6 @@
     }
 
     void setPhonebookPermissionChoice(int permissionChoice) {
-<<<<<<< HEAD
-        mPhonebookPermissionChoice = permissionChoice;
-
-        // if user reject it, don't save it to editor.
-        if (permissionChoice == ACCESS_REJECTED) return;
-=======
         // if user reject it, only save it when reject exceed limit.
         if (permissionChoice == ACCESS_REJECTED) {
             mPhonebookRejectedTimes++;
@@ -719,7 +671,6 @@
         }
 
         mPhonebookPermissionChoice = permissionChoice;
->>>>>>> f9ca318a
 
         SharedPreferences.Editor editor =
             mContext.getSharedPreferences(PHONEBOOK_PREFS_NAME, Context.MODE_PRIVATE).edit();
@@ -738,8 +689,6 @@
                                                        ACCESS_UNKNOWN);
     }
 
-<<<<<<< HEAD
-=======
     private void fetchPhonebookRejectTimes() {
         SharedPreferences preference = mContext.getSharedPreferences(PHONEBOOK_REJECT_TIMES,
                                                                      Context.MODE_PRIVATE);
@@ -757,19 +706,12 @@
         }
         editor.commit();
     }
->>>>>>> f9ca318a
 
     int getMessagePermissionChoice() {
         return mMessagePermissionChoice;
     }
 
     void setMessagePermissionChoice(int permissionChoice) {
-<<<<<<< HEAD
-        mMessagePermissionChoice = permissionChoice;
-
-        // if user reject it, don't save it to editor.
-        if (permissionChoice == ACCESS_REJECTED) return;
-=======
         // if user reject it, only save it when reject exceed limit.
         if (permissionChoice == ACCESS_REJECTED) {
             mMessageRejectedTimes++;
@@ -780,7 +722,6 @@
         }
 
         mMessagePermissionChoice = permissionChoice;
->>>>>>> f9ca318a
 
         SharedPreferences.Editor editor =
             mContext.getSharedPreferences(MESSAGE_PREFS_NAME, Context.MODE_PRIVATE).edit();
@@ -797,8 +738,6 @@
                                                                      Context.MODE_PRIVATE);
         mMessagePermissionChoice = preference.getInt(mDevice.getAddress(),
                                                        ACCESS_UNKNOWN);
-<<<<<<< HEAD
-=======
     }
 
     private void fetchMessageRejectTimes() {
@@ -816,7 +755,6 @@
             editor.putInt(mDevice.getAddress(), mMessageRejectedTimes);
         }
         editor.commit();
->>>>>>> f9ca318a
     }
 
 }