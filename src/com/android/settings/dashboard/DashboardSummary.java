/*
 * Copyright (C) 2014 The Android Open Source Project
 *
 * Licensed under the Apache License, Version 2.0 (the "License");
 * you may not use this file except in compliance with the License.
 * You may obtain a copy of the License at
 *
 *      http://www.apache.org/licenses/LICENSE-2.0
 *
 * Unless required by applicable law or agreed to in writing, software
 * distributed under the License is distributed on an "AS IS" BASIS,
 * WITHOUT WARRANTIES OR CONDITIONS OF ANY KIND, either express or implied.
 * See the License for the specific language governing permissions and
 * limitations under the License.
 */

package com.android.settings.dashboard;

import android.app.Activity;
import android.content.Context;
import android.os.AsyncTask;
import android.os.Bundle;
import android.support.v7.widget.LinearLayoutManager;
import android.util.Log;
import android.view.LayoutInflater;
import android.view.View;
import android.view.ViewGroup;

import com.android.internal.logging.MetricsLogger;
import com.android.internal.logging.MetricsProto.MetricsEvent;
import com.android.settings.core.InstrumentedFragment;
import com.android.settings.R;
import com.android.settings.Settings;
import com.android.settings.SettingsActivity;
import com.android.settings.dashboard.conditional.Condition;
import com.android.settings.dashboard.conditional.ConditionAdapterUtils;
import com.android.settings.dashboard.conditional.ConditionManager;
import com.android.settings.dashboard.conditional.FocusRecyclerView;
import com.android.settingslib.SuggestionParser;
import com.android.settingslib.drawer.DashboardCategory;
import com.android.settingslib.drawer.SettingsDrawerActivity;
import com.android.settingslib.drawer.Tile;

<<<<<<< HEAD
import java.util.HashSet;
=======
import java.util.ArrayList;
>>>>>>> 6890d538
import java.util.List;

public class DashboardSummary extends InstrumentedFragment
        implements SettingsDrawerActivity.CategoryListener, ConditionManager.ConditionListener,
        FocusRecyclerView.FocusListener {
    public static final boolean DEBUG = false;
    private static final boolean DEBUG_TIMING = false;
    private static final String TAG = "DashboardSummary";

    public static final String[] INITIAL_ITEMS = new String[] {
            Settings.WifiSettingsActivity.class.getName(),
            Settings.BluetoothSettingsActivity.class.getName(),
            Settings.DataUsageSummaryActivity.class.getName(),
            Settings.PowerUsageSummaryActivity.class.getName(),
            Settings.ManageApplicationsActivity.class.getName(),
            Settings.StorageSettingsActivity.class.getName(),
    };

    private static final String SUGGESTIONS = "suggestions";

    private static final String EXTRA_SCROLL_POSITION = "scroll_position";
    private static final String EXTRA_SUGGESTION_SHOWN_LOGGED = "suggestions_shown_logged";
    private static final String EXTRA_SUGGESTION_HIDDEN_LOGGED = "suggestions_hidden_logged";

    private FocusRecyclerView mDashboard;
    private DashboardAdapter mAdapter;
    private SummaryLoader mSummaryLoader;
    private ConditionManager mConditionManager;
    private SuggestionParser mSuggestionParser;
    private LinearLayoutManager mLayoutManager;
    private SuggestionsChecks mSuggestionsChecks;
<<<<<<< HEAD
    private HashSet<String> mSuggestionsShownLogged;
    private HashSet<String> mSuggestionsHiddenLogged;
=======
    private ArrayList<String> mSuggestionsShownLogged;
    private ArrayList<String> mSuggestionsHiddenLogged;
>>>>>>> 6890d538

    @Override
    public int getMetricsCategory() {
        return MetricsEvent.DASHBOARD_SUMMARY;
    }

    @Override
    public void onCreate(Bundle savedInstanceState) {
        long startTime = System.currentTimeMillis();
        super.onCreate(savedInstanceState);

        List<DashboardCategory> categories =
                ((SettingsActivity) getActivity()).getDashboardCategories();
        mSummaryLoader = new SummaryLoader(getActivity(), categories);
        Context context = getContext();
        mConditionManager = ConditionManager.get(context, false);
        mSuggestionParser = new SuggestionParser(context,
                context.getSharedPreferences(SUGGESTIONS, 0), R.xml.suggestion_ordering);
        mSuggestionsChecks = new SuggestionsChecks(getContext());
        if (savedInstanceState == null) {
<<<<<<< HEAD
            mSuggestionsShownLogged = new HashSet();
            mSuggestionsHiddenLogged = new HashSet();
        } else {
            mSuggestionsShownLogged =
                    (HashSet) savedInstanceState.getSerializable(EXTRA_SUGGESTION_SHOWN_LOGGED);
            mSuggestionsHiddenLogged =
                    (HashSet) savedInstanceState.getSerializable(EXTRA_SUGGESTION_HIDDEN_LOGGED);
=======
            mSuggestionsShownLogged = new ArrayList<>();
            mSuggestionsHiddenLogged = new ArrayList<>();
        } else {
            mSuggestionsShownLogged =
                    savedInstanceState.getStringArrayList(EXTRA_SUGGESTION_SHOWN_LOGGED);
            mSuggestionsHiddenLogged =
                    savedInstanceState.getStringArrayList(EXTRA_SUGGESTION_HIDDEN_LOGGED);
>>>>>>> 6890d538
        }
        if (DEBUG_TIMING) Log.d(TAG, "onCreate took " + (System.currentTimeMillis() - startTime)
                + " ms");
    }

    @Override
    public void onDestroy() {
        mSummaryLoader.release();
        super.onDestroy();
    }

    @Override
    public void onResume() {
        long startTime = System.currentTimeMillis();
        super.onResume();

        ((SettingsDrawerActivity) getActivity()).addCategoryListener(this);
        mSummaryLoader.setListening(true);
        for (Condition c : mConditionManager.getConditions()) {
            if (c.shouldShow()) {
                MetricsLogger.visible(getContext(), c.getMetricsConstant());
            }
        }
        if (DEBUG_TIMING) Log.d(TAG, "onResume took " + (System.currentTimeMillis() - startTime)
                + " ms");
    }

    @Override
    public void onPause() {
        super.onPause();

        ((SettingsDrawerActivity) getActivity()).remCategoryListener(this);
        mSummaryLoader.setListening(false);
        for (Condition c : mConditionManager.getConditions()) {
            if (c.shouldShow()) {
                MetricsLogger.hidden(getContext(), c.getMetricsConstant());
            }
        }
        if (mAdapter.getSuggestions() == null) {
            return;
        }
        if (!getActivity().isChangingConfigurations()) {
            for (Tile suggestion : mAdapter.getSuggestions()) {
                String id = DashboardAdapter.getSuggestionIdentifier(getContext(), suggestion);
                if (!mSuggestionsHiddenLogged.contains(id)) {
                    mSuggestionsHiddenLogged.add(id);
                    MetricsLogger.action(getContext(),
                            MetricsEvent.ACTION_HIDE_SETTINGS_SUGGESTION, id);
                }
            }
        }
    }

    @Override
    public void onWindowFocusChanged(boolean hasWindowFocus) {
        long startTime = System.currentTimeMillis();
        if (hasWindowFocus) {
            mConditionManager.addListener(this);
            mConditionManager.refreshAll();
        } else {
            mConditionManager.remListener(this);
        }
        if (DEBUG_TIMING) Log.d(TAG, "onWindowFocusChanged took "
                + (System.currentTimeMillis() - startTime) + " ms");
    }

    @Override
    public View onCreateView(LayoutInflater inflater, ViewGroup container,
                             Bundle savedInstanceState) {
        return inflater.inflate(R.layout.dashboard, container, false);
    }

    @Override
    public void onSaveInstanceState(Bundle outState) {
        super.onSaveInstanceState(outState);
        if (mLayoutManager == null) return;
        outState.putInt(EXTRA_SCROLL_POSITION, mLayoutManager.findFirstVisibleItemPosition());
        if (mAdapter != null) {
            mAdapter.onSaveInstanceState(outState);
        }
<<<<<<< HEAD
        outState.putSerializable(EXTRA_SUGGESTION_HIDDEN_LOGGED, mSuggestionsHiddenLogged);
        outState.putSerializable(EXTRA_SUGGESTION_SHOWN_LOGGED, mSuggestionsShownLogged);
=======
        outState.putStringArrayList(EXTRA_SUGGESTION_HIDDEN_LOGGED, mSuggestionsHiddenLogged);
        outState.putStringArrayList(EXTRA_SUGGESTION_SHOWN_LOGGED, mSuggestionsShownLogged);
>>>>>>> 6890d538
    }

    @Override
    public void onViewCreated(View view, Bundle bundle) {
        long startTime = System.currentTimeMillis();
        mDashboard = (FocusRecyclerView) view.findViewById(R.id.dashboard_container);
        mLayoutManager = new LinearLayoutManager(getContext());
        mLayoutManager.setOrientation(LinearLayoutManager.VERTICAL);
        if (bundle != null) {
            int scrollPosition = bundle.getInt(EXTRA_SCROLL_POSITION);
            mLayoutManager.scrollToPosition(scrollPosition);
        }
        mDashboard.setLayoutManager(mLayoutManager);
        mDashboard.setHasFixedSize(true);
        mDashboard.addItemDecoration(new DashboardDecorator(getContext()));
        mDashboard.setListener(this);
        mAdapter = new DashboardAdapter(getContext(), mSuggestionParser, bundle,
                mConditionManager.getConditions());
        mDashboard.setAdapter(mAdapter);
        mSummaryLoader.setAdapter(mAdapter);
        ConditionAdapterUtils.addDismiss(mDashboard);
        if (DEBUG_TIMING) Log.d(TAG, "onViewCreated took "
                + (System.currentTimeMillis() - startTime) + " ms");
        rebuildUI();
    }

    private void rebuildUI() {
        if (!isAdded()) {
            Log.w(TAG, "Cannot build the DashboardSummary UI yet as the Fragment is not added");
            return;
        }

        // recheck to see if any suggestions have been changed.
        new SuggestionLoader().execute();
    }

    @Override
    public void onCategoriesChanged() {
        rebuildUI();
    }

    @Override
    public void onConditionsChanged() {
        Log.d(TAG, "onConditionsChanged");
        mAdapter.setConditions(mConditionManager.getConditions());
    }

    private class SuggestionLoader extends AsyncTask<Void, Void, List<Tile>> {

        @Override
        protected List<Tile> doInBackground(Void... params) {
            List<Tile> suggestions = mSuggestionParser.getSuggestions();
            for (int i = 0; i < suggestions.size(); i++) {
                Tile suggestion = suggestions.get(i);
                if (mSuggestionsChecks.isSuggestionComplete(suggestion)) {
                    mAdapter.disableSuggestion(suggestion);
                    suggestions.remove(i--);
                } else {
                    String id = DashboardAdapter.getSuggestionIdentifier(getContext(), suggestion);
                    if (!mSuggestionsShownLogged.contains(id)) {
                        mSuggestionsShownLogged.add(id);
                        MetricsLogger.action(getContext(),
                                MetricsEvent.ACTION_SHOW_SETTINGS_SUGGESTION, id);
                    }
                }
            }
            return suggestions;
        }

        @Override
        protected void onPostExecute(List<Tile> tiles) {
            final Activity activity = getActivity();
            if (activity == null) {
                return;
            }
            List<DashboardCategory> categories =
                    ((SettingsActivity) activity).getDashboardCategories();
            mAdapter.setCategoriesAndSuggestions(categories, tiles);
        }
    }
}<|MERGE_RESOLUTION|>--- conflicted
+++ resolved
@@ -41,11 +41,7 @@
 import com.android.settingslib.drawer.SettingsDrawerActivity;
 import com.android.settingslib.drawer.Tile;
 
-<<<<<<< HEAD
-import java.util.HashSet;
-=======
 import java.util.ArrayList;
->>>>>>> 6890d538
 import java.util.List;
 
 public class DashboardSummary extends InstrumentedFragment
@@ -77,13 +73,8 @@
     private SuggestionParser mSuggestionParser;
     private LinearLayoutManager mLayoutManager;
     private SuggestionsChecks mSuggestionsChecks;
-<<<<<<< HEAD
-    private HashSet<String> mSuggestionsShownLogged;
-    private HashSet<String> mSuggestionsHiddenLogged;
-=======
     private ArrayList<String> mSuggestionsShownLogged;
     private ArrayList<String> mSuggestionsHiddenLogged;
->>>>>>> 6890d538
 
     @Override
     public int getMetricsCategory() {
@@ -104,15 +95,6 @@
                 context.getSharedPreferences(SUGGESTIONS, 0), R.xml.suggestion_ordering);
         mSuggestionsChecks = new SuggestionsChecks(getContext());
         if (savedInstanceState == null) {
-<<<<<<< HEAD
-            mSuggestionsShownLogged = new HashSet();
-            mSuggestionsHiddenLogged = new HashSet();
-        } else {
-            mSuggestionsShownLogged =
-                    (HashSet) savedInstanceState.getSerializable(EXTRA_SUGGESTION_SHOWN_LOGGED);
-            mSuggestionsHiddenLogged =
-                    (HashSet) savedInstanceState.getSerializable(EXTRA_SUGGESTION_HIDDEN_LOGGED);
-=======
             mSuggestionsShownLogged = new ArrayList<>();
             mSuggestionsHiddenLogged = new ArrayList<>();
         } else {
@@ -120,7 +102,6 @@
                     savedInstanceState.getStringArrayList(EXTRA_SUGGESTION_SHOWN_LOGGED);
             mSuggestionsHiddenLogged =
                     savedInstanceState.getStringArrayList(EXTRA_SUGGESTION_HIDDEN_LOGGED);
->>>>>>> 6890d538
         }
         if (DEBUG_TIMING) Log.d(TAG, "onCreate took " + (System.currentTimeMillis() - startTime)
                 + " ms");
@@ -201,13 +182,8 @@
         if (mAdapter != null) {
             mAdapter.onSaveInstanceState(outState);
         }
-<<<<<<< HEAD
-        outState.putSerializable(EXTRA_SUGGESTION_HIDDEN_LOGGED, mSuggestionsHiddenLogged);
-        outState.putSerializable(EXTRA_SUGGESTION_SHOWN_LOGGED, mSuggestionsShownLogged);
-=======
         outState.putStringArrayList(EXTRA_SUGGESTION_HIDDEN_LOGGED, mSuggestionsHiddenLogged);
         outState.putStringArrayList(EXTRA_SUGGESTION_SHOWN_LOGGED, mSuggestionsShownLogged);
->>>>>>> 6890d538
     }
 
     @Override
