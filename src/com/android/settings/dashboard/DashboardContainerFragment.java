--- conflicted
+++ resolved
@@ -70,20 +70,20 @@
     }
 
     @Override
-<<<<<<< HEAD
-    public void onCreateOptionsMenu(Menu menu, MenuInflater inflater) {
-        super.onCreateOptionsMenu(menu, inflater);
-        if (getActivity() == null) return;
-        HelpUtils.prepareHelpMenuItem(getActivity(), menu, R.string.help_uri_dashboard,
-                getClass().getName());
-=======
     public void onResume() {
         super.onResume();
         final Activity activity = getActivity();
         if (activity instanceof SettingsDrawerActivity) {
             ((SettingsDrawerActivity) getActivity()).setContentHeaderView(mHeaderView);
         }
->>>>>>> 3feafd22
+    }
+
+    @Override
+    public void onCreateOptionsMenu(Menu menu, MenuInflater inflater) {
+        super.onCreateOptionsMenu(menu, inflater);
+        if (getActivity() == null) return;
+        HelpUtils.prepareHelpMenuItem(getActivity(), menu, R.string.help_uri_dashboard,
+                getClass().getName());
     }
 
     private static final class DashboardViewPagerAdapter extends FragmentPagerAdapter {
