/*
 * Copyright (C) 2011 The Android Open Source Project
 *
 * Licensed under the Apache License, Version 2.0 (the "License");
 * you may not use this file except in compliance with the License.
 * You may obtain a copy of the License at
 *
 *      http://www.apache.org/licenses/LICENSE-2.0
 *
 * Unless required by applicable law or agreed to in writing, software
 * distributed under the License is distributed on an "AS IS" BASIS,
 * WITHOUT WARRANTIES OR CONDITIONS OF ANY KIND, either express or implied.
 * See the License for the specific language governing permissions and
 * limitations under the License.
 */

package com.android.settings.deviceinfo;

import android.content.Context;
import android.preference.Preference;
import android.text.format.Formatter;
import android.view.View;
import android.widget.ProgressBar;

public class StorageItemPreference extends Preference {
<<<<<<< HEAD
    public final int userHandle;

    private ProgressBar progressBar;
    private static final int PROGRESS_MAX = 100;
    private int progress = -1;

    public StorageItemPreference(Context context, int titleRes) {
        this(context, context.getText(titleRes), UserHandle.USER_NULL);
        setLayoutResource(R.layout.storage_item);
    }
=======
    public int userHandle;
>>>>>>> 8eade69d

    public StorageItemPreference(Context context) {
        super(context);
    }

    public void setStorageSize(long size, long total) {
        setSummary(Formatter.formatFileSize(getContext(), size));
        progress = (int)(size * PROGRESS_MAX / total);
        updateProgressBar();
    }

    protected void updateProgressBar() {
        if (progressBar == null)
            return;

        if (progress == -1) {
            progressBar.setVisibility(View.GONE);
            return;
        }

        progressBar.setVisibility(View.VISIBLE);
        progressBar.setMax(PROGRESS_MAX);
        progressBar.setProgress(progress);
    }

    @Override
    protected void onBindView(View view) {
        progressBar = (ProgressBar) view.findViewById(android.R.id.progress);
        updateProgressBar();
        super.onBindView(view);
    }
}<|MERGE_RESOLUTION|>--- conflicted
+++ resolved
@@ -17,29 +17,24 @@
 package com.android.settings.deviceinfo;
 
 import android.content.Context;
+import android.os.UserHandle;
 import android.preference.Preference;
 import android.text.format.Formatter;
 import android.view.View;
 import android.widget.ProgressBar;
 
+import com.android.settings.R;
+
 public class StorageItemPreference extends Preference {
-<<<<<<< HEAD
-    public final int userHandle;
+    public int userHandle;
 
     private ProgressBar progressBar;
     private static final int PROGRESS_MAX = 100;
     private int progress = -1;
 
-    public StorageItemPreference(Context context, int titleRes) {
-        this(context, context.getText(titleRes), UserHandle.USER_NULL);
-        setLayoutResource(R.layout.storage_item);
-    }
-=======
-    public int userHandle;
->>>>>>> 8eade69d
-
     public StorageItemPreference(Context context) {
         super(context);
+        setLayoutResource(R.layout.storage_item);
     }
 
     public void setStorageSize(long size, long total) {
