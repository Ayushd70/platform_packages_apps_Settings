--- conflicted
+++ resolved
@@ -245,12 +245,8 @@
         // Enable or disable keyguard widget checkbox based on DPM state
         mEnableKeyguardWidgets = (CheckBoxPreference) root.findPreference(KEY_ENABLE_WIDGETS);
         if (mEnableKeyguardWidgets != null) {
-<<<<<<< HEAD
-            if (ActivityManager.isLowRamDeviceStatic()) {
-=======
             if (ActivityManager.isLowRamDeviceStatic()
                     || mLockPatternUtils.isLockScreenDisabled()) {
->>>>>>> f9ca318a
                 // Widgets take a lot of RAM, so disable them on low-memory devices
                 PreferenceGroup securityCategory
                         = (PreferenceGroup) root.findPreference(KEY_SECURITY_CATEGORY);
