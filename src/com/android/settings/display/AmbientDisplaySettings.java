--- conflicted
+++ resolved
@@ -41,29 +41,21 @@
  */
 public class AmbientDisplaySettings extends DashboardFragment {
 
+    public static final String KEY_AMBIENT_DISPLAY_ALWAYS_ON = "ambient_display_always_on";
+
     private static final String TAG = "AmbientDisplaySettings";
     private static final int MY_USER_ID = UserHandle.myUserId();
 
-    private static final String KEY_AMBIENT_DISPLAY_ALWAYS_ON = "ambient_display_always_on";
     private static final String KEY_AMBIENT_DISPLAY_DOUBLE_TAP = "ambient_display_double_tap";
     private static final String KEY_AMBIENT_DISPLAY_PICK_UP = "ambient_display_pick_up";
     private static final String KEY_AMBIENT_DISPLAY_NOTIFICATION = "ambient_display_notification";
 
+    private AmbientDisplayConfiguration mConfig;
+
     private static List<AbstractPreferenceController> buildPreferenceControllers(Context context,
-<<<<<<< HEAD
-            Lifecycle lifecycle, AmbientDisplayConfiguration config,
-            MetricsFeatureProvider metricsFeatureProvider,
-            AmbientDisplayAlwaysOnPreferenceController.OnPreferenceChangedCallback aodCallback) {
-        final List<AbstractPreferenceController> controllers = new ArrayList<>();
-        controllers.add(new AmbientDisplayNotificationsPreferenceController(context, config,
-                metricsFeatureProvider));
-        controllers.add(new AmbientDisplayAlwaysOnPreferenceController(context, config,
-                aodCallback));
-=======
             Lifecycle lifecycle, AmbientDisplayConfiguration config) {
 
         final List<AbstractPreferenceController> controllers = new ArrayList<>();
->>>>>>> 1873faef
         controllers.add(new DoubleTapScreenPreferenceController(context, lifecycle, config,
                 MY_USER_ID, KEY_AMBIENT_DISPLAY_DOUBLE_TAP));
         controllers.add(new PickupGesturePreferenceController(context, lifecycle, config,
@@ -71,8 +63,6 @@
         return controllers;
     }
 
-<<<<<<< HEAD
-=======
     @Override
     public void onAttach(Context context) {
         super.onAttach(context);
@@ -84,7 +74,6 @@
                 AmbientDisplayNotificationsPreferenceController.class);
         notificationController.setConfig(getConfig(context));
     }
->>>>>>> 1873faef
 
     @Override
     protected String getLogTag() {
@@ -98,13 +87,7 @@
 
     @Override
     protected List<AbstractPreferenceController> createPreferenceControllers(Context context) {
-<<<<<<< HEAD
-        return buildPreferenceControllers(context, getLifecycle(),
-                new AmbientDisplayConfiguration(context), mMetricsFeatureProvider,
-                this::updatePreferenceStates);
-=======
         return buildPreferenceControllers(context, getLifecycle(), getConfig(context));
->>>>>>> 1873faef
     }
 
     @Override
@@ -129,11 +112,6 @@
                 public List<AbstractPreferenceController> createPreferenceControllers(
                         Context context) {
                     return buildPreferenceControllers(context, null,
-<<<<<<< HEAD
-                            new AmbientDisplayConfiguration(context), null, null);
-                }
-            };
-=======
                             new AmbientDisplayConfiguration(context));
                 }
             };
@@ -144,5 +122,4 @@
         }
         return mConfig;
     }
->>>>>>> 1873faef
 }